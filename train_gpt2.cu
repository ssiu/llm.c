/*
GPT-2 Transformer Neural Net trained in raw CUDA
Non-trivial notes to be aware of:

We are being clever in the backward pass to conserve memory.
In particular, all parameters use a += in the backward pass, so we
can later do gradient accumulation. But all activations have = instead of +=
because these are faster (just read, no write). This is okay for all activations
except for those in the residual stream, where the gradients have to add. We make
sure that those parts work out ok and that we do a += as necessary. E.g.,
the layernorms are connected to the residuals so we += in layernorm backward.
*/

#include <stdio.h>
#include <stdlib.h>
#include <ctype.h>
#include <math.h>
#include <time.h>
#include <assert.h>
#include <float.h>
#include <string.h>
#include <unistd.h>
#include <assert.h>
#include <cublas_v2.h>
#include <cuda_runtime.h>
#include <cublasLt.h>
#include <cooperative_groups.h>
#include <cooperative_groups/reduce.h>

// ----------------------------------------------------------------------------
// CUDA precision settings
#define ENABLE_BF16

#if defined(ENABLE_BF16)
typedef __nv_bfloat16 floatX;
typedef float floatN;
#define CUBLAS_LOWP CUDA_R_16BF
#define CUBLAS_LOWP_COMPUTE CUBLAS_COMPUTE_32F
#elif defined(ENABLE_FP16)
typedef half floatX;
typedef float floatN;
#define CUBLAS_LOWP CUDA_R_16F
#define CUBLAS_LOWP_COMPUTE CUBLAS_COMPUTE_32F
#else
typedef float floatX;
typedef float floatN;
#define CUBLAS_LOWP CUDA_R_32F
#define CUBLAS_LOWP_COMPUTE cublas_compute_type // auto-select FP32 vs TF32
#endif

// ----------------------------------------------------------------------------
// CUDA utils

// cuBLAS workspace. Hardcoding to 32MiB but only Hopper needs 32, for others 4 is OK
static size_t cublaslt_workspace_size = 32 * 1024 * 1024;
static void* cublaslt_workspace = NULL;
static cublasComputeType_t cublas_compute_type;
cublasHandle_t cublas_handle;
cublasLtHandle_t cublaslt_handle;

namespace cg = cooperative_groups;

// convenience macro for calculating grid/block dimensions for kernels
#define CEIL_DIV(M, N) (((M) + (N)-1) / (N))

// CUDA error checking
void cudaCheck(cudaError_t error, const char *file, int line) {
  if (error != cudaSuccess) {
    printf("[CUDA ERROR] at file %s:%d:\n%s\n", file, line,
           cudaGetErrorString(error));
    exit(EXIT_FAILURE);
  }
};
#define cudaCheck(err) (cudaCheck(err, __FILE__, __LINE__))

// cuBLAS error checking
void cublasCheck(cublasStatus_t status, const char *file, int line)
{
    if (status != CUBLAS_STATUS_SUCCESS) {
        printf("[cuBLAS ERROR]: %d %s %d\n", status, file, line);
        exit(EXIT_FAILURE);
    }
}
#define cublasCheck(status) { cublasCheck((status), __FILE__, __LINE__); }

// GPU helper functions for atomicAdd on smaller than 32-bit types
__device__ void atomicAddX(__nv_bfloat16* addr, __nv_bfloat16 val) {
    uintptr_t ptr_val = reinterpret_cast<uintptr_t>(addr);
    __nv_bfloat162* ptr_bf16 = reinterpret_cast<__nv_bfloat162*>(ptr_val & ~uintptr_t(0x3));

    // Prepare the value to add, setting the other half to zero
    __nv_bfloat162 add_val = (ptr_val & 0x3) ? __halves2bfloat162(__ushort_as_bfloat16(0), val)
                                             : __halves2bfloat162(val, __ushort_as_bfloat16(0));
    atomicAdd(ptr_bf16, add_val);
}
__device__ void atomicAddX(half* addr, half val) {
    uintptr_t ptr_val = reinterpret_cast<uintptr_t>(addr);
    half2* ptr_fp16 = reinterpret_cast<half2*>(ptr_val & ~uintptr_t(0x3));

    // Prepare the value to add, setting the other half to zero
    half2 add_val = (ptr_val & 0x3) ? __halves2half2(__ushort_as_half(0), val)
                                    : __halves2half2(val, __ushort_as_half(0));
    atomicAdd(ptr_fp16, add_val);
}
__device__ void atomicAddX(float* addr, float val) {
    atomicAdd(addr, val);
}

// ----------------------------------------------------------------------------
// Random Number Generatiom

// Simple xorshift RNG
__device__ __host__ unsigned int random_u32(unsigned long long *state) {
    // xorshift rng: https://en.wikipedia.org/wiki/Xorshift#xorshift.2A
    *state ^= *state >> 12;
    *state ^= *state << 25;
    *state ^= *state >> 27;
    return (*state * 0x2545F4914F6CDD1Dull) >> 32;
}
__device__ __host__ float random_f32(unsigned long long *state) { // random float32 in [0,1)
    return (random_u32(state) >> 8) / 16777216.0f;
}

// SquirrelNoise5 - Squirrel's Raw Noise utilities (version 5)
// This gives us a random number from threadIdx/blockIdx + a single seed for the entire GPU
// todo - possibly overkill and we don't need such high quality random numbers? (tbd)
// http://eiserloh.net/noise/SquirrelNoise5.hpp
__device__ __host__ constexpr unsigned int SquirrelNoise5( int positionX, unsigned int seed )
{
	constexpr unsigned int SQ5_BIT_NOISE1 = 0xd2a80a3f;	// 11010010101010000000101000111111
	constexpr unsigned int SQ5_BIT_NOISE2 = 0xa884f197;	// 10101000100001001111000110010111
	constexpr unsigned int SQ5_BIT_NOISE3 = 0x6C736F4B; // 01101100011100110110111101001011
	constexpr unsigned int SQ5_BIT_NOISE4 = 0xB79F3ABB;	// 10110111100111110011101010111011
	constexpr unsigned int SQ5_BIT_NOISE5 = 0x1b56c4f5;	// 00011011010101101100010011110101
	unsigned int mangledBits = (unsigned int) positionX;
	mangledBits *= SQ5_BIT_NOISE1;
	mangledBits += seed;
	mangledBits ^= (mangledBits >> 9);
	mangledBits += SQ5_BIT_NOISE2;
	mangledBits ^= (mangledBits >> 11);
	mangledBits *= SQ5_BIT_NOISE3;
	mangledBits ^= (mangledBits >> 13);
	mangledBits += SQ5_BIT_NOISE4;
	mangledBits ^= (mangledBits >> 15);
	mangledBits *= SQ5_BIT_NOISE5;
	mangledBits ^= (mangledBits >> 17);
	return mangledBits;
}
__device__ __host__ constexpr unsigned int Get1dNoiseUint( int positionX, unsigned int seed )
{
	return SquirrelNoise5( positionX, seed );
}
__device__ __host__ constexpr unsigned int Get2dNoiseUint( int indexX, int indexY, unsigned int seed )
{
	constexpr int PRIME_NUMBER = 198491317; // Large prime number with non-boring bits
	return SquirrelNoise5( indexX + (PRIME_NUMBER * indexY), seed );
}
__device__ __host__ constexpr float Get1dNoiseZeroToOne( int index, unsigned int seed )
{
	constexpr double ONE_OVER_MAX_UINT = (1.0 / (double) 0xFFFFFFFF);
	return (float)( ONE_OVER_MAX_UINT * (double) SquirrelNoise5( index, seed ) );
}
__device__ __host__ constexpr float Get2dNoiseZeroToOne( int indexX, int indexY, unsigned int seed )
{
	constexpr double ONE_OVER_MAX_UINT = (1.0 / (double) 0xFFFFFFFF);
	return (float)( ONE_OVER_MAX_UINT * (double) Get2dNoiseUint( indexX, indexY, seed ) );
}

// Stochastic rounding built on top of Squirel Noise above (with seed updated per step via xorshift)
__device__ __forceinline__ void stochastic_rounding(float in, __nv_bfloat16 *out, unsigned int seed) {
    // todo - is this stochastic rounding *too good*? can we cut any corners?
    unsigned int random = Get2dNoiseUint(threadIdx.x, blockIdx.x, seed);
    unsigned int threshold = random & 0xFFFF;
    unsigned int float_bits = __float_as_uint(in);
    unsigned int rounded_bits = float_bits & 0x0000FFFF;
    float_bits = (rounded_bits > threshold) ? (float_bits | 0xFFFF) : (float_bits  & ~0xFFFF);
    *out = __float2bfloat16_rn(__uint_as_float(float_bits));
}
__device__ __forceinline__ void stochastic_rounding(float in, half *out, unsigned int random) {
    *out = (float)in; // todo - implement this...
}
__device__ __forceinline__ void stochastic_rounding(float in, float *out, unsigned int random) {
    *out = in; // dummy function for when floatX is float (FP32 mode)
}

// ----------------------------------------------------------------------------
// fread convenience utils, with nice handling of error checking using macros
// simple replace fopen, fread, fclose with fopenCheck, freadCheck, fcloseCheck

FILE *fopen_check(const char *path, const char *mode, const char *file, int line) {
    FILE *fp = fopen(path, mode);
    if (fp == NULL) {
        fprintf(stderr, "Error: Failed to open file '%s' at %s:%d\n", path, file, line);
        fprintf(stderr, "Error details:\n");
        fprintf(stderr, "  File: %s\n", file);
        fprintf(stderr, "  Line: %d\n", line);
        fprintf(stderr, "  Path: %s\n", path);
        fprintf(stderr, "  Mode: %s\n", mode);
        exit(EXIT_FAILURE);
    }
    return fp;
}

#define fopenCheck(path, mode) fopen_check(path, mode, __FILE__, __LINE__)

void fread_check(void *ptr, size_t size, size_t nmemb, FILE *stream, const char *file, int line) {
    size_t result = fread(ptr, size, nmemb, stream);
    if (result != nmemb) {
        if (feof(stream)) {
            fprintf(stderr, "Error: Unexpected end of file at %s:%d\n", file, line);
        } else if (ferror(stream)) {
            fprintf(stderr, "Error: File read error at %s:%d\n", file, line);
        } else {
            fprintf(stderr, "Error: Partial read at %s:%d. Expected %zu elements, read %zu\n",
                    file, line, nmemb, result);
        }
        fprintf(stderr, "Error details:\n");
        fprintf(stderr, "  File: %s\n", file);
        fprintf(stderr, "  Line: %d\n", line);
        fprintf(stderr, "  Expected elements: %zu\n", nmemb);
        fprintf(stderr, "  Read elements: %zu\n", result);
        exit(EXIT_FAILURE);
    }
}

#define freadCheck(ptr, size, nmemb, stream) fread_check(ptr, size, nmemb, stream, __FILE__, __LINE__)

void fclose_check(FILE *fp, const char *file, int line) {
    if (fclose(fp) != 0) {
        fprintf(stderr, "Error: Failed to close file at %s:%d\n", file, line);
        fprintf(stderr, "Error details:\n");
        fprintf(stderr, "  File: %s\n", file);
        fprintf(stderr, "  Line: %d\n", line);
        exit(EXIT_FAILURE);
    }
}

#define fcloseCheck(fp) fclose_check(fp, __FILE__, __LINE__)

// ----------------------------------------------------------------------------
// malloc error-handling wrapper util

void *malloc_check(size_t size, const char *file, int line) {
    void *ptr = malloc(size);
    if (ptr == NULL) {
        fprintf(stderr, "Error: Memory allocation failed at %s:%d\n", file, line);
        fprintf(stderr, "Error details:\n");
        fprintf(stderr, "  File: %s\n", file);
        fprintf(stderr, "  Line: %d\n", line);
        fprintf(stderr, "  Size: %zu bytes\n", size);
        exit(EXIT_FAILURE);
    }
    return ptr;
}

#define mallocCheck(size) malloc_check(size, __FILE__, __LINE__)

// ----------------------------------------------------------------------------
// all the kernels

// warp-level reduction for finding the maximum value
__device__ float warpReduceMax(float val) {
    for (int offset = 16; offset > 0; offset /= 2) {
        val = fmaxf(val, __shfl_down_sync(0xFFFFFFFF, val, offset));
    }
    return val;
}

// warp-level reduction for summing values
__device__ float warpReduceSum(float val) {
    for (int offset = 16; offset > 0; offset /= 2) {
        val += __shfl_down_sync(0xFFFFFFFF, val, offset);
    }
    return val;
}

template <typename TOut, typename Tw>
__global__ void encoder_forward_kernel2(TOut* out,
                               int* inp, Tw* wte, Tw* wpe,
                               int B, int T, int C) {
    int idx = blockIdx.x * blockDim.x + threadIdx.x;
    int N = B * T * C;

    if (idx < N) {
        int bt = idx / C;
        int b = bt / T;
        int t = bt % T;
        int c = idx % C;

        int ix = inp[b * T + t];

        TOut* out_btc = out + b * T * C + t * C + c;
        Tw* wte_ix = wte + ix * C + c;
        Tw* wpe_tc = wpe + t * C + c;
        *out_btc = (TOut)((float)*wte_ix + (float)*wpe_tc);
    }
}

// really bad naive kernel with atomicAdd
template <typename Type, typename Tdout>
__global__ void encoder_backward_kernel(Type* dwte, Type* dwpe,
                                        const Tdout* dout, const int* inp,
                                        int B, int T, int C) {
    int idx = blockIdx.x * blockDim.x + threadIdx.x;
    int N = B * T * C;

    if (idx < N) {
        int bt = idx / C;
        int b = bt / T;
        int t = bt % T;
        int c = idx % C;

        int ix = inp[b * T + t];

        const Tdout* dout_btc = dout + b * T * C + t * C + c;
        Type* dwte_ix = dwte + ix * C + c;
        Type* dwpe_tc = dwpe + t * C + c;

        atomicAddX(dwte_ix, (Type)*dout_btc);
        atomicAddX(dwpe_tc, (Type)*dout_btc);
    }
}

// currently reads FP32, outputs floatX(FP16/BF16/FP8)
template <typename Type, typename TOut, typename TParam>
__global__ void layernorm_forward_kernel3(TOut* __restrict__ out, Type* __restrict__ mean, Type* __restrict__ rstd,
                                    const Type*  __restrict__ inp, const TParam*  __restrict__ weight,
                                    const TParam* __restrict__ bias, int N, int C) {
    cg::thread_block block = cg::this_thread_block();
    cg::thread_block_tile<32> warp = cg::tiled_partition<32>(block);
    int idx = blockIdx.x * warp.meta_group_size() + warp.meta_group_rank();
    if(idx >= N) {
        return;
    }

    // the row of input that this group of threads is responsible for
    const Type* x = inp + idx * C;

    // mean
    float sum = 0.0f;
    for (int i = warp.thread_rank(); i < C; i += warp.size()) {
        sum += (float)x[i];
    }
    sum = cg::reduce(warp, sum, cg::plus<float>{});
    float m = sum / C;
    if(warp.thread_rank() == 0 && mean != nullptr) {
        __stcs(mean + idx, (Type)m);
    }

    // rstd
    sum = 0.0f;
    for (int i = warp.thread_rank(); i < C; i += warp.size()) {
        float diff = (float)x[i] - m;
        sum += diff * diff;
    }
    sum = cg::reduce(warp, sum, cg::plus<float>{});
    float s = rsqrtf(sum / C + 1e-5f);
    if(warp.thread_rank() == 0 && rstd != nullptr) {
        __stcs(rstd + idx, (Type)s);
    }

    // final normalization and scaling by weight/bias
    TOut* o = out + idx * C;
    for (int c = warp.thread_rank(); c < C; c += warp.size()) {
        // load and store using the .cs "streaming" hint to the compiler,
        // indicating that this data will not be reused soon, and can be streamed through the caches
        // this allows the threads to get more cache-hits for the (shared) weight and bias parameters
        float n = s * ((float)__ldcs(x+c) - m);
        __stcs(o+c, (TOut)(n * (float)weight[c] + (float)bias[c]));
    }
}

// inputs floatX, outputs FP32 (for current FP32-only activation path for this WIP)
__global__ void permute_kernel(floatX* q, floatX* k, floatX* v,
                               const floatX* inp,
                               int B, int N, int NH, int d) {
    // okay so now, this kernel wants Q,K,V to all be of shape (B, NH, N, d)
    // but instead, we have a single tensor QKV (inp) of shape (B, N, 3, NH, d)
    int idx = blockIdx.x * blockDim.x + threadIdx.x;
    // Q[b][nh_][n][d_] = inp[b][n][0][nh_][d_]
    if (idx < B * NH * N * d) {
        int b = idx / (NH * N * d);
        int rest = idx % (NH * N * d);
        int nh_ = rest / (N * d);
        rest = rest % (N * d);
        int n = rest / d;
        int d_ = rest % d;
        int inp_idx = (b * N * 3 * NH * d) + (n * 3 * NH * d) + (0 * NH * d) + (nh_ * d) + d_;
        q[idx] = __ldcs(&inp[inp_idx]);
        k[idx] = __ldcs(&inp[inp_idx + NH * d]);
        v[idx] = __ldcs(&inp[inp_idx + 2 * (NH * d)]);
    }
}

__global__ void permute_kernel_backward(floatX* dinp,
                                        const floatX* dq, const floatX* dk, const floatX* dv,
                                        int B, int N, int NH, int d) {
    int idx = blockIdx.x * blockDim.x + threadIdx.x;
    if (idx < B * NH * N * d) {
        int b = idx / (NH * N * d);
        int rest = idx % (NH * N * d);
        int nh_ = rest / (N * d);
        rest = rest % (N * d);
        int n = rest / d;
        int d_ = rest % d;

        int inp_idx = (b * N * 3 * NH * d) + (n * 3 * NH * d) + (0 * NH * d) + (nh_ * d) + d_;
        dinp[inp_idx] = dq[idx];
        dinp[inp_idx + NH * d] = dk[idx];
        dinp[inp_idx + 2 * (NH * d)] = dv[idx];
    }
}

__global__ void unpermute_kernel(floatX* inp, floatX *out, int B, int N, int NH, int d) {
   // out has shape (B, nh, N, d) but we need to unpermute it to (B, N, nh, d)
    int idx = blockIdx.x * blockDim.x + threadIdx.x;
    // out[b][n][nh_][d_] <- inp[b][nh_][n][d_]
    if (idx < B * NH * N * d) {
        int b = idx / (NH * N * d);
        int rest = idx % (NH * N * d);
        int nh_ = rest / (N * d);
        rest = rest % (N * d);
        int n = rest / d;
        int d_ = rest % d;
        int other_idx = (b * NH * N * d) + (n * NH * d) + (nh_ * d) + d_;
        out[other_idx] = __ldcs(&inp[idx]);
    }
}

__global__ void unpermute_kernel_backward(floatX* dinp, const floatX *dout, int B, int N, int NH, int d) {
    int idx = blockIdx.x * blockDim.x + threadIdx.x;
    if (idx < B * NH * N * d) {
        int b = idx / (NH * N * d);
        int rest = idx % (NH * N * d);
        int nh_ = rest / (N * d);
        rest = rest % (N * d);
        int n = rest / d;
        int d_ = rest % d;
        int other_idx = (b * NH * N * d) + (n * NH * d) + (nh_ * d) + d_;
        dinp[idx] = (floatX)dout[other_idx];
    }
}

__device__ float& vec_at(float4& vec, int index) {
    return reinterpret_cast<float*>(&vec)[index];
}

__device__ float vec_at(const float4& vec, int index) {
    return reinterpret_cast<const float*>(&vec)[index];
}

template <typename Type>
__global__ void softmax_forward_kernel5(Type* out, float inv_temperature, const Type* inp, int N, int T) {
    // inp, out shape: (N, T, T), where N = B * NH
    // fuses the multiplication by scale inside attention
    // directly autoregressive, so we only compute the lower triangular part
    // uses the online softmax algorithm
    assert(T % 4  == 0);
    cg::thread_block block = cg::this_thread_block();
    cg::thread_block_tile<32> warp = cg::tiled_partition<32>(block);
    // micro-optimization: we iterate backwards so that
    // after the softmax backward operation completes, the cache retains the
    // part of the matrix close to the upper left corner, which benefits the
    // matmul operation that immediately follows.
    // int idx = blockIdx.x * warp.meta_group_size() + warp.meta_group_rank(); // forward order
    int idx = (gridDim.x - blockIdx.x - 1) * warp.meta_group_size() + warp.meta_group_rank(); // backward order
    if(idx >= N * T) {
        return;
    }
    int own_pos = idx % T;
    int pos_by_4 = own_pos / 4;

    // one row of inp, i.e. inp[idx, :] of shape (T,)
    const Type* x = inp + idx * T;

    // not INF, so we don't get NaNs accidentally when subtracting two values.
    float maxval = -FLT_MAX;
    float sumval = 0.0f;

    const Type* x_aligned = reinterpret_cast<const Type*>(__builtin_assume_aligned(x, 16));
    for (int i = warp.thread_rank(); i < pos_by_4; i += warp.size()) {
        float regarray[4];
        #pragma unroll
        for (int k = 0; k < 4; ++k) {
            regarray[k] = (float)x_aligned[4*i + k];
        }
        float old_maxval = maxval;
        for(int k = 0; k < 4; ++k) {
            maxval = fmaxf(maxval, regarray[k]);
        }
        sumval *= expf(inv_temperature * (old_maxval - maxval));
        for(int k = 0; k < 4; ++k) {
            sumval += expf(inv_temperature * (regarray[k] - maxval));
        }
    }

    if(4*pos_by_4 + warp.thread_rank() <= own_pos) {
        float old_maxval = maxval;
        maxval = fmaxf(maxval, x[4*pos_by_4 + warp.thread_rank()]);
        sumval *= expf(inv_temperature * (old_maxval - maxval));
        sumval += expf(inv_temperature * ((float)x[4*pos_by_4 + warp.thread_rank()] - maxval));
    }

    float global_maxval = cg::reduce(warp, maxval, cg::greater<float>{});
    sumval *= expf(inv_temperature * (maxval - global_maxval));

    float sum = cg::reduce(warp, sumval, cg::plus<float>{});
    float norm = 1.f / sum;

    // divide the whole row by the sum
    for (int i = warp.thread_rank(); i <= own_pos; i += warp.size()) {
        // recalculation is faster than doing the round-trip through memory.
        float ev = expf(inv_temperature * ((float)__ldcs(x + i) - global_maxval));
        __stcs(out + idx * T + i, (Type)(ev * norm));
    }
}

template <typename TOut, typename T1, typename T2>
__global__ void residual_forward_kernel(TOut* out, T1* inp1, T2* inp2, int N) {
    int idx = blockIdx.x * blockDim.x + threadIdx.x;
    if (idx < N) {
        out[idx] = (TOut)((float)__ldcs(&inp1[idx]) + (float)__ldcs(&inp2[idx]));
    }
}

#define GELU_SCALING_FACTOR sqrtf(2.0f / M_PI)
__global__ void gelu_forward_kernel(floatX* out, const floatX* inp, int N) {
    int i = blockIdx.x * blockDim.x + threadIdx.x;
    if (i < N) {
        float xi = (float)inp[i];
        float cube = 0.044715f * xi * xi * xi;
        out[i] = (floatX)(0.5f * xi * (1.0f + tanhf(GELU_SCALING_FACTOR * (xi + cube))));
    }
}

__global__ void gelu_backward_kernel(floatX* dinp, const floatX* inp, const floatX* dout, const int N) {
    int i = blockIdx.x * blockDim.x + threadIdx.x;
    if (i < N) {
        float x = (float)inp[i];
        float cube = 0.044715f * x * x * x;
        float tanh_arg = GELU_SCALING_FACTOR * (x + cube);
        float tanh_out = tanhf(tanh_arg);
        float coshf_out = coshf(tanh_arg);
        float sech_out = 1.0f / (coshf_out * coshf_out);
        float local_grad = 0.5f * (1.0f + tanh_out) + x * 0.5f * sech_out * GELU_SCALING_FACTOR * (1.0f + 3.0f * 0.044715f * x * x);
        dinp[i] = (floatX)(local_grad * (float)dout[i]);
    }
}

__global__ void softmax_forward_kernel7(float* out, const float* inp, int N, int C) {
    // out is (N, C) just like inp. Each row of inp will get softmaxed.
    // same as kernel4, but optimised for very large Cs with advanced unrolling

    // The trick is to read into a register array (all indices known at compile time)
    // and always read UNROLL_FACTOR values to maximise memory level parallelism
    // even if we would be out of bounds, we set the index to min(C-1, idx)
    // so we just do some unnecessary reads (obviously bad for small C)
    // the writes are in a separate loop with a conditional check for out of bounds
    // making it separate is necessary to convince the compiler to do the right thing
    const int UNROLL_FACTOR = 8;
    const int warpsPerBlock = blockDim.x / 32;

    extern __shared__ float shared[];
    int idx = blockIdx.x;
    int tid = threadIdx.x;
    int warpId = threadIdx.x / 32; // warp index within a block
    int laneId = threadIdx.x % 32; // thread index within a warp

    // shared[] must be allocated to have 2 * warpsPerBlock elements
    // first half for max values, the second half for sum values
    float* maxvals = shared;
    float* sumvals = &shared[warpsPerBlock];

    if (tid >= C) {
        maxvals[warpId] = -INFINITY;
        sumvals[warpId] = 0.0f;
        return;
    }

    const float* x = inp + idx * C; // input
    float* y = out + idx * C; // output

    // first, thread coarsening by directly accessing global memory in series
    float maxval = -INFINITY;
    for (int i = tid; i < C; i += blockDim.x * UNROLL_FACTOR) {
        #pragma unroll
        for (int u = 0; u < UNROLL_FACTOR; u++) {
            maxval = fmaxf(maxval, x[min(C - 1, i + u*blockDim.x)]);
        }
    }

    // now within-warp reductions for maxval
    maxval = warpReduceMax(maxval);
    // the 0th thread of each warp writes the maxval of that warp to shared memory
    if (laneId == 0) maxvals[warpId] = maxval;
    __syncthreads();
    // now the 0th thread reduces the maxvals in shared memory, i.e. across warps
    if (tid == 0) {
        float val = maxvals[tid];
        #pragma unroll
        for (int i = 1; i < warpsPerBlock; i++) {
            val = fmaxf(val, maxvals[i]);
        }
        // store the final max in the first position
        maxvals[0] = val;
    }
    __syncthreads();
    // broadcast the max to all threads
    float offset = maxvals[0];

    // compute expf and write the result to global memory
    // + thread coarsening for sum
    float sumval = 0.0f;
    for (int i = tid; i < C; i += blockDim.x * UNROLL_FACTOR) {
        float reg_array[UNROLL_FACTOR];
        #pragma unroll
        for (int u = 0; u < UNROLL_FACTOR; u++) {
            reg_array[u] = __ldcs(&x[min(C - 1, i + u*blockDim.x)]);
        }
        #pragma unroll
        for (int u = 0; u < UNROLL_FACTOR; u++) {
            if (i + u*blockDim.x < C) {
                float output = expf(reg_array[u] - offset);
                y[min(C - 1, i + u*blockDim.x)] = output; // compiler likes redundant min()?!
                sumval += output; // combined into the same loop unlike kernel3
            }
        }
    }

    // okay now we calculated exp(x - max(x))
    // step 2: sum all the values and divide by the sum

    // within-warp reduction for sumval
    sumval = warpReduceSum(sumval);
    // write sumval to shared memory
    if (laneId == 0) sumvals[warpId] = sumval;
    __syncthreads();
    // inter-thread reduction of sum
    if (tid == 0) {
        float val = sumvals[tid];
        #pragma unroll
        for (int i = 1; i < warpsPerBlock; ++i) {
            val += sumvals[i];
        }
        sumvals[0] = val;
    }
    __syncthreads();
    // broadcast the sum to all threads
    float sum = sumvals[0];

    // divide the whole row by the sum
    for (int i = tid; i < C; i += blockDim.x * UNROLL_FACTOR) {
        float reg_array[UNROLL_FACTOR];
        #pragma unroll
        for (int u = 0; u < UNROLL_FACTOR; u++) {
            reg_array[u] = y[min(C - 1, i + u*blockDim.x)];
        }
        #pragma unroll
        for (int u = 0; u < UNROLL_FACTOR; u++) {
            if (i + u*blockDim.x < C) {
                y[i + u*blockDim.x] = reg_array[u] / sum;
            }
        }
    }
}

<<<<<<< HEAD
// cooperative groups solution, one warp per output channel
template <typename Td>
__global__ void matmul_backward_bias_kernel2(Td* dbias, const Td* dout, int B, int T, int OC) {
    // dout is (B, T, OC), dbias is (OC)
    // e.g. if block_size = 128, then we have 4 warps per block, each in charge of one output channel
    namespace cg = cooperative_groups;
    cg::thread_block block = cg::this_thread_block();
    cg::thread_block_tile<32> warp = cg::tiled_partition<32>(block);
    // meta_group_size is the number of warps in a block (e.g. 4), meta_group_rank is the warp index (0,1,2,3)
    int idx = blockIdx.x * warp.meta_group_size() + warp.meta_group_rank();
    if(idx >= OC) { return; }
    int BT = B * T; // number of elements to reduce in total, per channel
    // first, thread coarsening to sum reduce the problem size from B*T to 32
    float sum = 0.0f;
    for(int i = warp.thread_rank(); i < BT; i += warp.size()) {
        sum += (float)dout[i * OC + idx];
    }
    // now do a warp-level reduce to get the sum across the 32 threads in this warp
    sum = cg::reduce(warp, sum, cg::plus<float>{});
    // write the result to output (global memory)
    if(warp.thread_rank() == 0) {
        dbias[idx] = (Td)((float)dbias[idx] + sum);
    }
}

template <typename Tdinp, typename Tparams, typename Tdout, typename Trest>
__global__ void layernorm_backward_kernel(Tdinp* dinp, Tparams* dweight, Tparams* dbias,
                        const Tdout* dout, const Trest* inp, const Tparams* weight, const Trest* mean, const Trest* rstd,
                        int B, int T, int C) {
=======
// this kernel performs a column-wise reduction over dout, in PyTorch equivalent to:
// dbias = dout.sum((0,1))
// the idea is to employ one block to reduce along several columns,
// where each block has a width of 32 columns to ensure coalesced access.
// at the end we accumulate the reductions performed by the warps in each block via shared memory
__global__ void matmul_backward_bias_kernel4(float* dbias, const float* dout, int B, int T, int OC) {
    // this kernel is launched with 1D grid_dim of OC/32
    // for example let's say block_size is 128
    extern __shared__ float smem[]; // of size block_size (128)
    const int warp_id = threadIdx.x / warpSize; // warp index in the block, 0,1,2,3
    const int lane_id = threadIdx.x % warpSize; // thread index in the warp, 0,1,2,...,31
    const int tl = blockIdx.x * warpSize; // pointer to the start column for this block
    const int vstep = blockDim.x / warpSize; // number of warps in a block, e.g. 4

    // pointer to the start of the column for one lane of threads
    // so e.g. 4 threads (of the same lane_id) will reduce this one column
    const float* dout_col = dout + tl + lane_id;

    // column reductions by looping through the rows
    // each of the 4 threads offsets by its warp_id and then skips by vstep
    // together these 4 threads cover all B*T rows of this (lane_id) column
    // importantly, consecutive threads (in threadId) are processing adjacent columns,
    // leading to a coalesced memory access pattern
    float dout_sum = 0.0f;
    for (int row = warp_id; row < B * T; row += vstep) {
        dout_sum += dout_col[row * OC];
    }
    smem[lane_id + warp_id * warpSize] = dout_sum;
    __syncthreads();

    // warp_id 0 reduces the shared memory column-wise, linearly
    dout_sum = 0.0f;
    if (warp_id == 0) {
        for (int j = 0; j < vstep; j++) {
            dout_sum += smem[lane_id + j * warpSize];
        }
        dbias[tl + lane_id] += dout_sum;
    }
}

// uses shared memory instead for the reduces
__global__ void layernorm_backward_kernel2(float* dinp, float* dweight, float* dbias,
                                           const float* dout, const float* inp, const float* weight, const float* mean, const float* rstd,
                                           int B, int T, int C) {
    extern __shared__ float shared[]; // size = 2 * C

    namespace cg = cooperative_groups;
>>>>>>> 896f83f4
    cg::thread_block block = cg::this_thread_block();
    cg::thread_block_tile<32> warp = cg::tiled_partition<32>(block);
    int idx = blockIdx.x * warp.meta_group_size() + warp.meta_group_rank();
    int N = B * T;
    if(idx >= N) { return; } // thread guards

    int b = idx / T;
    int t = idx % T;

<<<<<<< HEAD
    const Tdout* dout_bt = dout + b * T * C + t * C;
    const Trest* inp_bt = inp + b * T * C + t * C;
    Tdinp* dinp_bt = dinp + b * T * C + t * C;
    float mean_bt = (float)mean[b * T + t];
    float rstd_bt = (float)rstd[b * T + t];
=======
    const float* dout_bt = dout + b * T * C + t * C;
    const float* inp_bt = inp + b * T * C + t * C;
    float* dinp_bt = dinp + b * T * C + t * C;
    const float mean_bt = mean[b * T + t];
    const float rstd_bt = rstd[b * T + t];

    // the first half of shared memory is bias, second is weight
    float* dbias_shared = shared;
    float* dweight_shared = shared + C;

    // init shared memory to zero
    #pragma unroll
	for(int i = threadIdx.x; i < C; i+= blockDim.x){
       dbias_shared[i] = 0.0f;
       dweight_shared[i] = 0.0f;
    }
    __syncthreads();
>>>>>>> 896f83f4

    // first: two reduce operations
    float dnorm_mean = 0.0f;
    float dnorm_norm_mean = 0.0f;
    for (int i = warp.thread_rank(); i < C; i  += warp.size()) {
        float norm_bti = ((float)inp_bt[i] - mean_bt) * rstd_bt;
        float dnorm_i = (float)weight[i] * (float)dout_bt[i];
        dnorm_mean += dnorm_i;
        dnorm_norm_mean += dnorm_i * norm_bti;
    }
    dnorm_mean = cg::reduce(warp, dnorm_mean, cg::plus<float>{});
    dnorm_norm_mean = cg::reduce(warp, dnorm_norm_mean, cg::plus<float>{});
    dnorm_mean = dnorm_mean / C;
    dnorm_norm_mean = dnorm_norm_mean / C;

    // now iterate again and accumulate all the gradients
    for (int i = warp.thread_rank(); i < C; i += warp.size()) {
        float norm_bti = ((float)inp_bt[i] - mean_bt) * rstd_bt;
        float dnorm_i = (float)weight[i] * (float)dout_bt[i];
        // gradient contribution to bias
<<<<<<< HEAD
        atomicAddX(&dbias[i], (Tparams)dout_bt[i]);
        // gradient contribution to weight
        atomicAddX(&dweight[i], (Tparams)(norm_bti * (float)dout_bt[i]));
=======
        atomicAdd(&dbias_shared[i], dout_bt[i]);
        // gradient contribution to weight
        atomicAdd(&dweight_shared[i], norm_bti * dout_bt[i]);
>>>>>>> 896f83f4
        // gradient contribution to input
        float dval = 0.0f;
        dval += dnorm_i; // term 1
        dval -= dnorm_mean; // term 2
        dval -= norm_bti * dnorm_norm_mean; // term 3
        dval *= rstd_bt; // final scale
        dinp_bt[i] = (Tdinp)((float)dinp_bt[i] + dval);
    }
    __syncthreads();

    // write to global memory
	for(int i = threadIdx.x; i < C; i+= blockDim.x){
        atomicAdd(&dbias[i], dbias_shared[i]);
        atomicAdd(&dweight[i], dweight_shared[i]);
	}
}


__global__ void softmax_autoregressive_backward_kernel(floatX* dpreatt, const floatX* datt, const floatX* att,
                                                       int B, int T, int C, float scale) {
    constexpr const int BlockSize = 256;
    constexpr int T_per_block = 4;
    cg::thread_block block = cg::this_thread_block();
    cg::thread_block_tile<32> warp = cg::tiled_partition<32>(block);
    __shared__ float block_acc[32];

    int idx = blockIdx.y;
    // go through blocks in reverse order, so the slowest block starts first
    int t0 = T - 1 - T_per_block*blockIdx.x;

    att += idx * T * T;
    datt += idx * T * T;
    dpreatt += idx * T * T;

    if (warp.meta_group_rank() == 0) {
        block_acc[warp.thread_rank()] = 0;
    }

    for(int to = 0; to < T_per_block; ++to) {
        int t = t0 - to;
        if(t < 0) return;
        const floatX* att_bth = att + t * T;
        const floatX* datt_bth = datt + t * T;
        floatX* dpreatt_bth = dpreatt + t * T;

        float local_sum = 0;
        for (int t2 = block.thread_rank(); t2 <= t; t2 += BlockSize) {
            local_sum += (float)att_bth[t2] * (float)datt_bth[t2];
        }

        block_acc[warp.meta_group_rank()] = cg::reduce(warp, local_sum, cg::plus<float>{});
        block.sync();
        local_sum = cg::reduce(warp, block_acc[warp.thread_rank()], cg::plus<float>{});

        for (int t3 = block.thread_rank(); t3 <= t; t3 += BlockSize) {
            // don't touch the cache. Some parts will still be here from the previous loop, and
            // we want to exploit those.
            float acc = (float)__ldcs(att_bth + t3) * ((float)__ldcs(datt_bth + t3) - local_sum);
            __stcs(dpreatt_bth + t3, scale * acc);
        }
    }
}

// Implements linear interpolation using only two floating-point operations (as opposed to three in a naive implementation).
// Reference: https://developer.nvidia.com/blog/lerp-faster-cuda
__device__ inline float lerp(float start, float end, float weight) {
    return fma(weight, end, fma(-weight, start, start));
}

// Termplate type T instead of floatx
template <typename Tp, typename Tg>
__global__ void adamw_kernel3(Tp* params_memory, Tg* grads_memory, float* m_memory, float* v_memory, size_t num_parameters,
                              float learning_rate, float beta1, float beta2, float beta1_correction, float beta2_correction, float eps, float weight_decay,
                              unsigned int seed) {
   int i = blockIdx.x * blockDim.x + threadIdx.x;
   if (i >= num_parameters) return;  // guard
   float grad = (float)grads_memory[i];
   float m = m_memory[i];
   float v = v_memory[i];
   // update the first moment (momentum)
   m = lerp(grad, m, beta1);
   m_memory[i] = m;
   // update the second moment (RMSprop)
   v = lerp(grad * grad, v, beta2);
   v_memory[i] = v;
   m /= beta1_correction;  // m_hat
   v /= beta2_correction;  // v_hat
   // update the parameters (weight/bias)
   float param = (float)params_memory[i] - (learning_rate * (m / (sqrtf(v) + eps) + weight_decay * (float)params_memory[i]));
   unsigned int random = Get2dNoiseUint(threadIdx.x, blockIdx.x, seed);
   // todo - explain stochastic rounding here
   stochastic_rounding(param, &params_memory[i], random);
}

struct SoftmaxParams {
    float Scale;
    float Offset;
};

template <typename Type>
__device__ SoftmaxParams prepare_softmax_blockwide_nofloat4(cg::thread_block_tile<32>& warp,
                                                   int idx, const Type* inp, int V, int P) {
    // same but not float4
    // one row of inp, i.e. inp[idx, :] of shape (V,)

    const Type* x = inp + idx * P;
    float thread_maxval = -INFINITY;
    float thread_sumval = 0.0f;
    // do the loop in reverse to maximise probability of L2 cache hits
    // so even small L2s get some hits on the 2nd read of the same thread
    for (int i = V + threadIdx.x - blockDim.x; i >= 0; i -= blockDim.x) {
        float v = (float)x[i];
        float old_maxval = thread_maxval;
        thread_maxval = fmaxf(thread_maxval, v);
        thread_sumval *= expf((old_maxval - thread_maxval));
        thread_sumval += expf(v - thread_maxval);
    }

    // two reductions of up to 1024 threads:
    // 1) inside warp (shuffle), 2) cross-warp (shared memory), 3) inside warp (shuffle)
    // this results in much cleaner assembly than a multi-warp cg::reduce
    __shared__ float shared_maxval[32];
    __shared__ float shared_sumval[32];
    int num_warps = blockDim.x / 32;
    int warp_id = threadIdx.x / 32;
    int lane_id = threadIdx.x % 32;

    // reduce maxval within each warp
    float warp_maxval = cg::reduce(warp, thread_maxval, cg::greater<float>{});
    // thread 0 in each warp writes to shared memory
    if (lane_id == 0) { shared_maxval[warp_id] = warp_maxval; }
    __syncthreads();
    // each thread now loads the maxval across previous warps
    // if the thread is "out of range" of data, use -FLT_MAX as the maxval
    warp_maxval = (lane_id < num_warps) ? shared_maxval[lane_id] : -FLT_MAX;
    // now reduce the maxval among the warp threads
    float block_maxval = cg::reduce(warp, warp_maxval, cg::greater<float>{});
    // each thread uses maxval to scale sumval to avoid numerical instability / overflow
    thread_sumval *= expf(thread_maxval - block_maxval);
    // (warp-level) reduce sumval, thread 0 in each warp saves result in shared memory
    float warp_sumval = cg::reduce(warp, thread_sumval, cg::plus<float>{});
    if (lane_id == 0) { shared_sumval[warp_id] = warp_sumval; }
    __syncthreads();
    // same strategy, now reduce sumval across warps
    warp_sumval = (lane_id < num_warps) ? shared_sumval[lane_id] : 0.0f;
    float block_sumval = cg::reduce(warp, warp_sumval, cg::plus<float>{});
    // return the softmax parameters
    return SoftmaxParams{1.f / block_sumval, block_maxval};
}

// same as 2 but not using float4 (see dev/cuda/classifier_fused.cu)
// will _update_ logits to logit gradients
template <typename Type>
__global__ void fused_classifier_kernel3(Type* logits, Type* losses, Type* probs,
                                         const Type* dlosses, const int* targets,
                                         int B, int T, int V, int P) {
    namespace cg = cooperative_groups;
    cg::thread_block block = cg::this_thread_block();
    cg::thread_block_tile<32> warp = cg::tiled_partition<32>(block);
    int idx = blockIdx.x;
    int ix = targets[idx];

    // softmax (reading B * T * V, same logits read again below, hopefully still in cache)
    SoftmaxParams sp = prepare_softmax_blockwide_nofloat4(warp, idx, logits, V, P);

    // calculate the probability needed for the loss and update (single-threaded)
    if(threadIdx.x == 0) {
        float prob = expf((float)logits[idx * P + ix] - sp.Offset) * sp.Scale;
        losses[idx] = (Type)(-logf(prob));
    }

    // very sensible default for dlosses is 1/(B*T), which is the uniform loss
    float dloss = dlosses != NULL ? (float)dlosses[idx] : 1.0f / (B*T);
    // calculate the gradients directly, saves bandwidth from probs during training
    // but also supports writing probs for inference-only and debugging
    const Type* logits_vec = logits + idx * P;
    for (int i = threadIdx.x; i < V; i += blockDim.x) {
        // this is the 2nd read of logits after the one in prepare_softmax2
        // this data will never be needed again, so we reduce cache persistence
        float v = (float)__ldcs(&logits_vec[i]);
        float prob = expf(v - sp.Offset) * sp.Scale;
        if (probs != NULL) {
            probs[idx * P + i] = (Type)prob;
        }
        float indicator = (i == ix) ? 1.0f : 0.0f;
        logits[idx * P + i] = (Type)((prob - indicator) * dloss);
    }
}

// ----------------------------------------------------------------------------
// kernel launchers

template <typename TOut, typename Tw>
void encoder_forward(TOut* out,
                     int* inp, Tw* wte, Tw* wpe,
                     int B, int T, int C) {
    const int N = B * T * C;
    const int block_size = 256;
    const int grid_size = CEIL_DIV(N, block_size);
    encoder_forward_kernel2<<<grid_size, block_size>>>(out, inp, wte, wpe, B, T, C);
    cudaCheck(cudaGetLastError());
}

template <typename Type, typename Tdout>
void encoder_backward(Type* dwte, Type* dwpe,
                    const Tdout* dout, const int* inp,
                    int B, int T, int C) {
    const int N = B * T * C;
    const int block_size = 256;
    const int grid_size = CEIL_DIV(N, block_size);
    encoder_backward_kernel<<<grid_size, block_size>>>(dwte, dwpe, dout, inp, B, T, C);
    cudaCheck(cudaGetLastError());
}

template <typename TOut, typename Type, typename Tparam>
void layernorm_forward(TOut* out, Type* mean, Type* rstd,
                       Type* inp, Tparam* weight, Tparam* bias,
                       int B, int T, int C) {
    const int block_size = 512;
    const int N = B * T;
    const int grid_size = CEIL_DIV(N * 32, block_size);
    layernorm_forward_kernel3<<<grid_size, block_size>>>(out, mean, rstd, inp, weight, bias, N, C);
    cudaCheck(cudaGetLastError());
}

// uses cuBLAS
void matmul_forward_cublas(floatX* out,
                    floatX* inp, floatX* weight, floatX* bias,
                    int B, int T, int C, int OC) {
    assert(bias == NULL); // bias is not supported for this kernel

    // FP16 alpha/beta need to be used if and only if CUBLAS_COMPUTE_16F
    const float alpha = 1.0f, beta = 0.0f;
    const half alpha_fp16 = (half)alpha, beta_fp16 = (half)beta;
    const void* alpha_ptr = (CUBLAS_LOWP_COMPUTE == CUBLAS_COMPUTE_16F) ?
                            (const void*)&alpha_fp16 : (const void*)&alpha;
    const void* beta_ptr =  (CUBLAS_LOWP_COMPUTE == CUBLAS_COMPUTE_16F) ?
                            (const void*)&beta_fp16 : (const void*)&beta;

    cublasCheck(cublasGemmEx(cublas_handle, CUBLAS_OP_T, CUBLAS_OP_N, OC, B*T, C,
                             alpha_ptr, weight, CUBLAS_LOWP, C, inp, CUBLAS_LOWP, C, beta_ptr,
                             out, CUBLAS_LOWP, OC, CUBLAS_LOWP_COMPUTE, CUBLAS_GEMM_DEFAULT_TENSOR_OP));
}

// uses cuBLASLt to fuse the bias and gelu. does not work with OC = 50257 (last layer)
// https://docs.nvidia.com/cuda/cublas/#cublasltmatmul
// https://github.com/NVIDIA/CUDALibrarySamples/blob/master/cuBLASLt/LtSgemm/sample_cublasLt_LtSgemm.cu
void matmul_forward_cublaslt(floatX* out,
                     floatX* inp, floatX* weight, floatX* bias,
                     int B, int T, int C, int OC) {
    int has_bias = (bias != NULL);

    // check bias alignment
    if(((uintptr_t)bias % 16) != 0) {
        printf("Bias pointer is not aligned (cuBLASLt requirement)!\n");
        exit(EXIT_FAILURE);
    }

    // FP16 alpha/beta need to be used if and only if CUBLAS_COMPUTE_16F
    const float alpha = 1.0f, beta = 0.0f;
    const half alpha_fp16 = (half)alpha, beta_fp16 = (half)beta;
    const void* alpha_ptr = (CUBLAS_LOWP_COMPUTE == CUBLAS_COMPUTE_16F) ?
                            (const void*)&alpha_fp16 : (const void*)&alpha;
    const void* beta_ptr =  (CUBLAS_LOWP_COMPUTE == CUBLAS_COMPUTE_16F) ?
                            (const void*)&beta_fp16 : (const void*)&beta;

    int returnedResults = 0;
    cublasLtMatmulDesc_t operationDesc;
    cublasLtMatmulPreference_t preference;
    cublasLtMatrixLayout_t weightLayout;
    cublasLtMatrixLayout_t inputLayout;
    cublasLtMatrixLayout_t outputLayout;
    cublasLtMatrixLayout_t biasLayout;
    cublasLtMatmulHeuristicResult_t heuristic;

    // create the operation descriptor
    cublasOperation_t opNoTranspose = CUBLAS_OP_N;
    cublasOperation_t opTranspose = CUBLAS_OP_T;
    cublasLtEpilogue_t epilogueBias = CUBLASLT_EPILOGUE_BIAS;

    cudaDataType_t scale_type = (CUBLAS_LOWP_COMPUTE == CUBLAS_COMPUTE_16F) ? CUDA_R_16F : CUDA_R_32F;
    cublasCheck(cublasLtMatmulDescCreate(&operationDesc, CUBLAS_LOWP_COMPUTE, scale_type));
    cublasCheck(cublasLtMatmulDescSetAttribute(operationDesc, CUBLASLT_MATMUL_DESC_TRANSA, &opTranspose, sizeof(opTranspose)));
    cublasCheck(cublasLtMatmulDescSetAttribute(operationDesc, CUBLASLT_MATMUL_DESC_TRANSB, &opNoTranspose, sizeof(opNoTranspose)));
    cublasCheck(cublasLtMatmulDescSetAttribute(operationDesc, CUBLASLT_MATMUL_DESC_EPILOGUE, &epilogueBias, sizeof(epilogueBias)));
    cublasCheck(cublasLtMatmulDescSetAttribute(operationDesc, CUBLASLT_MATMUL_DESC_BIAS_POINTER, &bias, sizeof(bias)));

    // define matrix layouts
    cublasCheck(cublasLtMatrixLayoutCreate(&weightLayout, CUBLAS_LOWP, C, OC, C));
    cublasCheck(cublasLtMatrixLayoutCreate(&inputLayout, CUBLAS_LOWP, C, B*T, C));
    cublasCheck(cublasLtMatrixLayoutCreate(&outputLayout, CUBLAS_LOWP, OC, B*T, OC));
    cublasCheck(cublasLtMatrixLayoutCreate(&biasLayout, CUBLAS_LOWP, OC, 1, OC));

    // create a preference handle with specified max workspace
    cublasCheck(cublasLtMatmulPreferenceCreate(&preference));
    cublasCheck(cublasLtMatmulPreferenceSetAttribute(preference,
        CUBLASLT_MATMUL_PREF_MAX_WORKSPACE_BYTES,
        &cublaslt_workspace_size, sizeof(cublaslt_workspace_size)));

    // find a suitable algorithm
    cublasCheck(cublasLtMatmulAlgoGetHeuristic(cublaslt_handle, operationDesc,
        weightLayout, inputLayout, outputLayout, outputLayout,
        preference, 1, &heuristic, &returnedResults));
    if (returnedResults == 0) {
        printf("No cuBLASLt algorithm: B: %d, T: %d, C: %d, OC: %d, bias: %d\n", B, T, C, OC, has_bias);
        exit(EXIT_FAILURE);
    }

    // call the matmul
    cublasCheck(cublasLtMatmul(cublaslt_handle, operationDesc,
        alpha_ptr, weight, weightLayout, inp, inputLayout, beta_ptr,
        out, outputLayout, out, outputLayout, &heuristic.algo,
        cublaslt_workspace, cublaslt_workspace_size, 0));

    // cleanups
    cublasCheck(cublasLtMatmulPreferenceDestroy(preference));
    cublasCheck(cublasLtMatmulDescDestroy(operationDesc));
    cublasCheck(cublasLtMatrixLayoutDestroy(weightLayout));
    cublasCheck(cublasLtMatrixLayoutDestroy(inputLayout));
    cublasCheck(cublasLtMatrixLayoutDestroy(outputLayout));
    cublasCheck(cublasLtMatrixLayoutDestroy(biasLayout));
}

void attention_forward(floatX* out, floatX* qkvr, floatX* att,
                       floatX* inp,
                       int B, int T, int C, int NH) {
    // Note: `inp` is not needed for backward pass, so we re-use it as a scratch buffer.
    // Its contents will be overwritten by this function.
    const int block_size = 256;
    const int softmax_block_size = 256;

    // inp is (B, T, 3C) QKV
    // preatt, att are (B, NH, T, T)
    // output is (B, T, C)
    int HS = C / NH; // head size

    // permute and separate inp from (B, T, 3, NH, HS) to 3X (B, NH, T, HS)
    floatX *q, *k, *v;
    q = qkvr + 0 * B * T * C;
    k = qkvr + 1 * B * T * C;
    v = qkvr + 2 * B * T * C;
    int total_threads = B * NH * T * HS;
    int num_blocks = CEIL_DIV(total_threads, block_size);
    permute_kernel<<<num_blocks, block_size>>>(q, k, v, inp, B, T, NH, HS);
    cudaCheck(cudaGetLastError());

    // IMPORTANT: alpha/beta are FP32 for CUBLAS_COMPUTE_32F even if FP16 inputs/outputs
    // But need FP16 scale for CUBLAS_COMPUTE_16F (no errors otherwise, just garbage results *sigh*)
    const float alpha = 1.0f;
    const float beta = 0.0f;
    const floatX alpha_lowp = (floatX)alpha;
    const floatX beta_lowp = (floatX)beta;
    void* alpha_ptr = (CUBLAS_LOWP_COMPUTE == CUBLAS_COMPUTE_16F) ? (void*)&alpha_lowp : (void*)&alpha;
    void* beta_ptr = (CUBLAS_LOWP_COMPUTE == CUBLAS_COMPUTE_16F) ? (void*)&beta_lowp : (void*)&beta;
    
    floatX* preatt = inp;
    cublasCheck(cublasGemmStridedBatchedEx(cublas_handle,
                                     CUBLAS_OP_T, CUBLAS_OP_N,
                                     T, T, HS,
                                     alpha_ptr,
                                     k, CUBLAS_LOWP, HS, T * HS,
                                     q, CUBLAS_LOWP, HS, T * HS,
                                     beta_ptr,
                                     preatt, CUBLAS_LOWP, T, T * T,
                                     B * NH,
                                     CUBLAS_LOWP_COMPUTE,
                                     CUBLAS_GEMM_DEFAULT));

    // multiply all elements of preatt elementwise by scale
    float scale = 1.0 / sqrtf(HS);
    int grid_size = CEIL_DIV(B * NH * T * 32, softmax_block_size);
    softmax_forward_kernel5<<<grid_size, softmax_block_size>>>(att, scale, preatt, B * NH, T);
    cudaCheck(cudaGetLastError());

    // new approach: first cuBLAS another batched matmul
    floatX* vaccum = inp;
    // y = att @ v # (B, nh, T, T) @ (B, nh, T, hs) -> (B, nh, T, hs)
    cublasCheck(cublasGemmStridedBatchedEx(cublas_handle,
                                     CUBLAS_OP_N, CUBLAS_OP_N,
                                     HS, T, T,
                                     alpha_ptr,
                                     v, CUBLAS_LOWP, HS, T * HS,
                                     att, CUBLAS_LOWP, T, T * T,
                                     beta_ptr,
                                     vaccum, CUBLAS_LOWP, HS, T * HS,
                                     B * NH,
                                     CUBLAS_LOWP_COMPUTE,
                                     CUBLAS_GEMM_DEFAULT));
    
    // now unpermute
    // y = y.transpose(1, 2).contiguous().view(B, T, C) # re-assemble all head outputs side by side
    num_blocks = CEIL_DIV(B * T * C, block_size);
    unpermute_kernel<<<num_blocks, block_size>>>(vaccum, out, B, T, NH, HS);
    cudaCheck(cudaGetLastError());
}

template <typename TOut, typename T1, typename T2>
void residual_forward(TOut* out, T1* inp1, T2* inp2, int N) {
    const int block_size = 256;
    const int grid_size = CEIL_DIV(N, block_size);
    residual_forward_kernel<<<grid_size, block_size>>>(out, inp1, inp2, N);
    cudaCheck(cudaGetLastError());
}

void gelu_forward(floatX* out, const floatX* inp, int N) {
    const int block_size = 128;
    const int grid_size = CEIL_DIV(N, block_size);
    gelu_forward_kernel<<<grid_size, block_size>>>(out, inp, N);
    cudaCheck(cudaGetLastError());
}

void gelu_backward(floatX* dinp, const floatX* inp, const floatX* dout, const int N) {
    const int block_size = 128;
    const int grid_size = CEIL_DIV(N, block_size);
    gelu_backward_kernel<<<grid_size, block_size>>>(dinp, inp, dout, N);
    cudaCheck(cudaGetLastError());
}

void softmax_forward(float* out, float* inp, int N, int C) {
    int grid_size = N;
    const int block_size = 512;
    size_t shared_mem_size = 2 * block_size / 32 * sizeof(float);
    softmax_forward_kernel7<<<grid_size, block_size, shared_mem_size>>>(out, inp, N, C);
    cudaCheck(cudaGetLastError());
}

void matmul_backward_fp32(float* dinp, float* dweight, float* dbias,
                          float* dout, float* inp, float* weight,
                          int B, int T, int C, int OC) {
    float one = 1.0f;
    float zero = 0.0f;
    // backward to input, uses = in the backward pass (set the gradient)
    cublasCheck(cublasSgemm(cublas_handle, CUBLAS_OP_N, CUBLAS_OP_N, C, B*T, OC, &one, weight, C, dout, OC, &zero, dinp, C));
    // backward to weight, uses += in the backward pass (accumulate the gradient)
    cublasCheck(cublasSgemm(cublas_handle, CUBLAS_OP_N, CUBLAS_OP_T, C, OC, B*T, &one, inp, C, dout, OC, &one, dweight, C));
    // backward to bias, if given, does a +=
    if (dbias != NULL) {
        const int block_size = 1024;
        const int grid_size = OC / 32; // for now, OC must be divisible by 32 for this kernel to work
        matmul_backward_bias_kernel4<<<grid_size, block_size, block_size * sizeof(float)>>>(dbias, dout, B, T, OC);
        cudaCheck(cudaGetLastError());
    }
}

void matmul_backward(floatX* dinp, floatX* dweight, floatX* dbias,
                     floatX* dout, floatX* inp, floatX* weight,
                     int B, int T, int C, int OC) {
    float one = 1.0f;
    float zero = 0.0f;
    // backward to input, uses = in the backward pass (set the gradient)
    cublasCheck(cublasGemmEx(cublas_handle, CUBLAS_OP_N, CUBLAS_OP_N, C, B*T, OC, &one, weight, CUBLAS_LOWP, C, dout, CUBLAS_LOWP, OC, &zero, dinp, CUBLAS_LOWP, C, CUBLAS_LOWP_COMPUTE, CUBLAS_GEMM_DEFAULT_TENSOR_OP));
    // backward to weight, uses += in the backward pass (accumulate the gradient)
    cublasCheck(cublasGemmEx(cublas_handle, CUBLAS_OP_N, CUBLAS_OP_T, C, OC, B*T, &one, inp, CUBLAS_LOWP, C, dout, CUBLAS_LOWP, OC, &one, dweight, CUBLAS_LOWP, C, CUBLAS_LOWP_COMPUTE, CUBLAS_GEMM_DEFAULT_TENSOR_OP));
    // backward to bias, if given, does a +=
    if (dbias != NULL) {
        const int block_size = 512;
        const int grid_size = CEIL_DIV(OC * 32, block_size);
        matmul_backward_bias_kernel2<<<grid_size, block_size>>>(dbias, dout, B, T, OC);
        cudaCheck(cudaGetLastError());
    }
}

template <typename Tdinp, typename Tparams, typename Tdout, typename Trest>
void layernorm_backward(Tdinp* dinp, Tparams* dweight, Tparams* dbias,
                        const Tdout* dout, const Trest* inp, const Tparams* weight, const Trest* mean, const Trest* rstd,
                        int B, int T, int C) {
    const int block_size = 512;
    const int N = B * T;
    const int grid_size = CEIL_DIV(32*N, block_size);
    size_t shared_mem_size = 2 * C * sizeof(float);
    layernorm_backward_kernel2<<<grid_size, block_size, shared_mem_size>>>(dinp, dweight, dbias, dout, inp, weight, mean, rstd, B, T, C);
    cudaCheck(cudaGetLastError());
}

// the sequence of transformations in this compound op is:
// inp (B,T,3C) -> qkvr (B,T,3C) -> preatt (B,NH,T,T) -> att (B,NH,T,T) -> vaccum (B,T,C) -> out (B,T,C)
void attention_backward(floatX* dinp, floatX* dqkvr, floatX* dpreatt, floatX* datt, floatX* scratch,
                        const floatX* dout,
                        const floatX* qkvr, const floatX* att,
                        int B, int T, int C, int NH) {
    const int block_size = 256;
    int HS = C / NH; // head size

    // FP16 alpha/beta need to be used if and only if CUBLAS_COMPUTE_16F
    const float alpha = 1.0f, beta = 0.0f;
    const half alpha_fp16 = (half)alpha, beta_fp16 = (half)beta;
    const void* alpha_ptr = (CUBLAS_LOWP_COMPUTE == CUBLAS_COMPUTE_16F) ?
                            (const void*)&alpha_fp16 : (const void*)&alpha;
    const void* beta_ptr =  (CUBLAS_LOWP_COMPUTE == CUBLAS_COMPUTE_16F) ?
                            (const void*)&beta_fp16 : (const void*)&beta;

    // unpack convenience pointers into q, k, v
    const floatX *q, *k, *v;
    q = qkvr + 0 * B * T * C;
    k = qkvr + 1 * B * T * C;
    v = qkvr + 2 * B * T * C;
    floatX *dq, *dk, *dv;
    dq = dqkvr + 0 * B * T * C;
    dk = dqkvr + 1 * B * T * C;
    dv = dqkvr + 2 * B * T * C;

    // backward through the unpermute operation
    int num_blocks = CEIL_DIV(B * T * C, block_size);
    unpermute_kernel_backward<<<num_blocks, block_size>>>(scratch, dout, B, T, NH, HS);
    cudaCheck(cudaGetLastError());
    // backward into datt
    
    cublasCheck(cublasGemmStridedBatchedEx(cublas_handle, CUBLAS_OP_T, CUBLAS_OP_N, T, T, HS, alpha_ptr,
                                           v, CUBLAS_LOWP, HS, T * HS, scratch, CUBLAS_LOWP, HS, T * HS, beta_ptr,
                                           datt, CUBLAS_LOWP, T, T * T, B * NH, CUBLAS_LOWP_COMPUTE, CUBLAS_GEMM_DEFAULT));

    // backward into dv
    cublasCheck(cublasGemmStridedBatchedEx(cublas_handle, CUBLAS_OP_N, CUBLAS_OP_T, HS, T, T, alpha_ptr,
                                           scratch, CUBLAS_LOWP, HS, T * HS, att, CUBLAS_LOWP, T, T * T, beta_ptr, 
                                           dv, CUBLAS_LOWP, HS, T * HS, B * NH, CUBLAS_LOWP_COMPUTE, CUBLAS_GEMM_DEFAULT));

    // backward into preatt
    int hs = C / NH; // head size
    float scale = 1.0f / sqrtf(hs);
    softmax_autoregressive_backward_kernel<<<dim3(T / 4, B * NH), 256>>>(dpreatt, datt, att, B, T, C, scale);
    cudaCheck(cudaGetLastError());
    // backward into q
    cublasCheck(cublasGemmStridedBatchedEx(cublas_handle, CUBLAS_OP_N, CUBLAS_OP_N, HS, T, T, alpha_ptr,
                                           k, CUBLAS_LOWP, HS, T * HS, dpreatt, CUBLAS_LOWP, T, T * T, beta_ptr,
                                           dq, CUBLAS_LOWP, HS, T * HS, B * NH, CUBLAS_LOWP_COMPUTE, CUBLAS_GEMM_DEFAULT));
    // backward into k
    cublasCheck(cublasGemmStridedBatchedEx(cublas_handle, CUBLAS_OP_N, CUBLAS_OP_T, HS, T, T, alpha_ptr,
                                           q, CUBLAS_LOWP, HS, T * HS, dpreatt, CUBLAS_LOWP, T, T * T, beta_ptr,
                                           dk, CUBLAS_LOWP, HS, T * HS, B * NH, CUBLAS_LOWP_COMPUTE, CUBLAS_GEMM_DEFAULT));
    // backward into inp
    num_blocks = CEIL_DIV(B * NH * T * HS, block_size);
    permute_kernel_backward<<<num_blocks, block_size>>>(dinp, dq, dk, dv, B, T, NH, HS);
    cudaCheck(cudaGetLastError());
}

// replaces logits with logit gradients
template <typename Type>
void fused_classifier3(Type* logits, Type* losses,
                      const Type* dlosses, const int* targets,
                      int B, int T, int V, int P) {
    const int block_size = 1024;
    const int N = B * T;
    const int grid_size = N;
    fused_classifier_kernel3<<<grid_size, block_size>>>(logits, losses, (Type*)NULL, dlosses, targets, B, T, V, P);
    cudaCheck(cudaGetLastError());
}

// ----------------------------------------------------------------------------
// GPT-2 model definition

typedef struct {
    int max_seq_len; // max sequence length, e.g. 1024
    int vocab_size; // vocab size, e.g. 50257
    int num_layers; // number of layers, e.g. 12
    int num_heads; // number of heads in attention, e.g. 12
    int channels; // number of channels, e.g. 768
} GPT2Config;

// the parameters of the model
#define NUM_PARAMETER_TENSORS 16
typedef struct {
    floatX*   wte; // (V, C)
    floatX*   wpe; // (maxT, C)
    floatN*  ln1w; // (L, C)
    floatN*  ln1b; // (L, C)
    floatX* qkvw; // (L, 3*C, C)
    floatX* qkvb; // (L, 3*C)
    floatX* attprojw; // (L, C, C)
    floatX* attprojb; // (L, C)
    floatN*  ln2w; // (L, C)
    floatN*  ln2b; // (L, C)
    floatX* fcw; // (L, 4*C, C)
    floatX* fcb; // (L, 4*C)
    floatX* fcprojw; // (L, C, 4*C)
    floatX* fcprojb; // (L, C)
    floatN*  lnfw; // (C)
    floatN*  lnfb; // (C)
} ParameterTensors;

void fill_in_parameter_sizes(size_t* param_sizes, GPT2Config config) {
    int V = config.vocab_size;
    int C = config.channels;
    int maxT = config.max_seq_len;
    int L = config.num_layers;
    param_sizes[0] = V * C; // wte
    param_sizes[1] = maxT * C; // wpe
    param_sizes[2] = L * C; // ln1w
    param_sizes[3] = L * C; // ln1b
    param_sizes[4] = L * (3 * C) * C; // qkvw
    param_sizes[5] = L * (3 * C); // qkvb
    param_sizes[6] = L * C * C; // attprojw
    param_sizes[7] = L * C; // attprojb
    param_sizes[8] = L * C; // ln2w
    param_sizes[9] = L * C; // ln2b
    param_sizes[10] = L * (4 * C) * C; // fcw
    param_sizes[11] = L * (4 * C); // fcb
    param_sizes[12] = L * C * (4 * C); // fcprojw
    param_sizes[13] = L * C; // fcprojb
    param_sizes[14] = C; // lnfw
    param_sizes[15] = C; // lnfb
}

// allocate memory for the parameters and point the individual tensors to the right places
float* malloc_and_point_parameters(ParameterTensors* params, size_t* param_elements, size_t *param_sizeof, int on_device) {
    // calculate the number of parameters
    size_t num_parameters = 0, num_parameters_bytes = 0;
    for (size_t i = 0; i < NUM_PARAMETER_TENSORS; i++) {
        num_parameters += param_elements[i];
        num_parameters_bytes += param_elements[i] * param_sizeof[i];
    }
    // malloc all parameters all at once on the device
    // on_device: 0 = CPU, 1 = GPU
    float* params_memory;
    if (on_device) {
        cudaCheck(cudaMalloc((void**)&params_memory, num_parameters_bytes));
    } else {
        params_memory = (float*)mallocCheck(num_parameters * sizeof(float)); // keep FP32 here
    }
    // assign all the tensors their place in the array
    floatX** ptrs[] = {
        &params->wte, &params->wpe, (floatX**)&params->ln1w, (floatX**)&params->ln1b, &params->qkvw, &params->qkvb,
        &params->attprojw, &params->attprojb, (floatX**)&params->ln2w, (floatX**)&params->ln2b, &params->fcw, &params->fcb,
        &params->fcprojw, &params->fcprojb, (floatX**)&params->lnfw, (floatX**)&params->lnfb
    };
    char* params_memory_iterator = (char*)params_memory;
    for (size_t i = 0; i < NUM_PARAMETER_TENSORS; i++) {
        *(ptrs[i]) = (floatX*)params_memory_iterator;
        params_memory_iterator += param_elements[i] * param_sizeof[i];
    }
    return params_memory;
}

#define NUM_ACTIVATION_TENSORS 21
typedef struct {
    floatX* encoded; // (B, T, C)
    floatX* ln1; // (L, B, T, C)
    floatX* ln1_mean; // (L, B, T)
    floatX* ln1_rstd; // (L, B, T)
    floatX* atty; // (L, B, T, C)
    floatX* att; // (L, B, NH, T, T)
    floatX* attproj; // (L, B, T, C)
    floatX* residual2; // (L, B, T, C)
    floatX* ln2; // (L, B, T, C)
    floatX* ln2_mean; // (L, B, T)
    floatX* ln2_rstd; // (L, B, T)
    floatX* fch; // (L, B, T, 4*C)
    floatX* fch_gelu; // (L, B, T, 4*C)
    floatX* fcproj; // (L, B, T, C)
    floatX* residual3; // (L, B, T, C)
    floatX* lnf; // (B, T, C)
    floatX* lnf_mean; // (B, T)
    floatX* lnf_rstd; // (B, T)

    floatX* losses; // (B, T)
    // adding these two compared to the CPU .c code, needed for attention kernel as buffers
    floatX* qkvr; // (L, B, T, 3*C)
    // in inference mode, this buffer will store the logits
    // in training mode, this buffer will contain the *gradients* of the logits.
    // during the processing of transformer blocks, we will also use this as a
    // general scratchpad buffer. Allocation is made large enough to hold (B, T, 3C),
    // (B, NH, T, T), and (B, T, V) shaped tensors.
    floatX* output;
} ActivationTensors;

void fill_in_activation_sizes(size_t* act_sizes, int B, int T, GPT2Config config) {
    size_t V = config.vocab_size;
    size_t L = config.num_layers;
    size_t NH = config.num_heads;
    size_t C = config.channels;
    act_sizes[0] = B * T * C; // encoded
    act_sizes[1] = L * B * T * C; // ln1
    act_sizes[2] = L * B * T; // ln1_mean
    act_sizes[3] = L * B * T; // ln1_rstd
    act_sizes[4] = L * B * T * C; // atty
    act_sizes[5] = L * B * NH * T * T; // att
    act_sizes[6] = L * B * T * C; // attproj
    act_sizes[7] = L * B * T * C; // residual2
    act_sizes[8] = L * B * T * C; // ln2
    act_sizes[9] = L * B * T; // ln2_mean
    act_sizes[10] = L * B * T; // ln2_rstd
    act_sizes[11] = L * B * T * 4*C; // fch
    act_sizes[12] = L * B * T * 4*C; // fch_gelu
    act_sizes[13] = L * B * T * C; // fcproj
    act_sizes[14] = L * B * T * C; // residual3
    act_sizes[15] = B * T * C; // lnf
    act_sizes[16] = B * T; // lnf_mean
    act_sizes[17] = B * T; // lnf_rstd
    act_sizes[18] = B * T; // losses
    act_sizes[19] = L * B * T * 3*C; // qkvr
    act_sizes[20] = B * T * max(3*C, max(NH*T, V)); // output / scratch
}

// Backward pass is conceptually quite different from forward, because we can discard
// the activations of a layer as soon as we're done with it. This lets us aggressively
// reuse memory, so that we need far fewer tensors for backward state.
#define NUM_BACKWARD_TENSORS 3
typedef struct {
    floatX* bt4c; // (B, T, 4*C)
    floatX* preatt; // (B, NH, T, T)
    floatX* residual3; // (B, T, C)
} GradActTensors;


void fill_in_grad_act_sizes(size_t* act_sizes, int B, int T, GPT2Config config) {
    size_t NH = config.num_heads;
    size_t C = config.channels;
    act_sizes[0] = B * T * 4 * C; // bt4c
    act_sizes[1] = B * NH * T * T; // preatt
    act_sizes[2] = B * T * C; // residual3
}


void* malloc_and_point(floatX** targets[], const size_t* act_sizes, int n) {
    size_t num_activations = 0;
    for (size_t i = 0; i < n; i++) {
        num_activations += act_sizes[i];
    }
    void* acts_memory;
    cudaCheck(cudaMalloc((void**)&acts_memory, num_activations * sizeof(floatX)));
    char* acts_memory_iterator = (char*)acts_memory;
    for (size_t i = 0; i < n; i++) {
        *(targets[i]) = (floatX*)acts_memory_iterator;
        acts_memory_iterator += act_sizes[i] * sizeof(floatX);
    }
    return acts_memory;
}

void* malloc_and_point_activations(ActivationTensors* acts, const size_t* act_sizes) {
    floatX** ptrs[] = {
        &acts->encoded, &acts->ln1, &acts->ln1_mean, &acts->ln1_rstd, &acts->atty,
        &acts->att, &acts->attproj, &acts->residual2, &acts->ln2, &acts->ln2_mean,
        &acts->ln2_rstd, &acts->fch, &acts->fch_gelu, &acts->fcproj, &acts->residual3, &acts->lnf,
        &acts->lnf_mean, &acts->lnf_rstd, &acts->losses, &acts->qkvr, &acts->output
    };
    return malloc_and_point(ptrs, act_sizes, NUM_ACTIVATION_TENSORS);
}

void* malloc_and_point_backward(GradActTensors* acts, const size_t* act_sizes) {
    floatX** ptrs[] = {
        &acts->bt4c, &acts->preatt, &acts->residual3
    };
    return malloc_and_point(ptrs, act_sizes, NUM_BACKWARD_TENSORS);
}

typedef struct {
    GPT2Config config;
    // the weights of the model, and their sizes
    ParameterTensors params;
    size_t param_elements[NUM_PARAMETER_TENSORS];
    size_t param_sizeof[NUM_PARAMETER_TENSORS];
    void* params_memory;
    size_t num_parameters;
    size_t num_parameters_bytes;
    // gradients of the weights
    ParameterTensors grads;
    void* grads_memory;
    // buffers for the AdamW optimizer
    float* m_memory;
    float* v_memory;
    // the activations of the model, and their sizes
    ActivationTensors acts;
    size_t act_sizes[NUM_ACTIVATION_TENSORS];
    void* acts_memory;
    size_t num_activations;
    // gradients of the activations
    GradActTensors grads_acts;
    size_t num_grad_acts;
    void* grads_acts_memory;
    // other run state configuration
    int batch_size; // the batch size (B) of current forward pass
    int seq_len; // the sequence length (T) of current forward pass
    int* inputs; // the input tokens for the current forward pass
    int* targets; // the target tokens for the current forward pass
    float mean_loss; // after a forward pass with targets, will be populated with the mean loss
    floatX* cpu_losses; // CPU buffer to copy the losses to, allocated with cudaMallocHost
    unsigned long long rng_state; // the RNG state for seeding stochastic rounding etc.
} GPT2;

void gpt2_build_from_checkpoint(GPT2 *model, const char* checkpoint_path) {

    // read in model from a checkpoint file
    FILE *model_file = fopenCheck(checkpoint_path, "rb");
    int model_header[256];
    freadCheck(model_header, sizeof(int), 256, model_file);
    if (model_header[0] != 20240326) { printf("Bad magic model file"); exit(EXIT_FAILURE); }
    if (model_header[1] != 1) { printf("Bad version in model file"); exit(EXIT_FAILURE); }

    // read in hyperparameters
    int maxT, V, L, NH, C;
    model->config.max_seq_len = maxT = model_header[2];
    model->config.vocab_size = V = model_header[3];
    model->config.num_layers = L = model_header[4];
    model->config.num_heads = NH = model_header[5];
    model->config.channels = C = model_header[6];
    printf("[GPT-2]\n");
    printf("max_seq_len: %d\n", maxT);
    printf("vocab_size: %d\n", V);
    printf("num_layers: %d\n", L);
    printf("num_heads: %d\n", NH);
    printf("channels: %d\n", C);

    // allocate space for all the parameters and read them in
    fill_in_parameter_sizes(model->param_elements, model->config);

    // count the number of parameters
    // TODO - assuming the model we read is all FP32 and we need to convert some of it to FP16/BF16
    // Setup param_sizeof for FP32 vs FP16 parameters etc.
    for (size_t i = 0; i < NUM_PARAMETER_TENSORS; i++) {
        model->param_sizeof[i] = sizeof(floatX);

        if (sizeof(floatN) == sizeof(float)) {
            if (i == 2 || i == 3 || i == 8 || i == 9 || i == 14 || i == 15) {
                model->param_sizeof[i] = sizeof(float);
            }
        }
    }

    model->num_parameters = 0;
    model->num_parameters_bytes = 0;
    for (size_t i = 0; i < NUM_PARAMETER_TENSORS; i++) {
        model->num_parameters += model->param_elements[i];
        model->num_parameters_bytes += model->param_elements[i] * model->param_sizeof[i];
    }
    size_t input_model_bytes = model->num_parameters * sizeof(float);
    printf("num_parameters: %zu ==> bytes: %zu\n", model->num_parameters, model->num_parameters_bytes);

    // create memory for model parameters on the device
    model->params_memory = malloc_and_point_parameters(&model->params, model->param_elements, model->param_sizeof, 1);
    printf("allocated %d MiB for model parameters\n", (int)round(model->num_parameters_bytes / (1024 * 1024)));

    // read in all the parameters from file and copy them to device
    float* params_memory_cpu = (float*)mallocCheck(input_model_bytes);
    freadCheck(params_memory_cpu, 1, input_model_bytes, model_file);

    float* params_cpu_iterator = (float*)params_memory_cpu;
    char* params_gpu_iterator = (char*)model->params_memory;

    for (size_t i = 0; i < NUM_PARAMETER_TENSORS; i++) {
        if (model->param_sizeof[i] == sizeof(float)) {
            cudaCheck(cudaMemcpy(params_gpu_iterator, params_cpu_iterator,
                                 model->param_elements[i] * sizeof(float), cudaMemcpyHostToDevice));
        } else {
            // TODO: Currently only support float or floatX (cannot mix and match FP16/BF16 etc...)
            assert(model->param_sizeof[i] == sizeof(floatX));
            floatX* conversion_scratchpad = (floatX*)mallocCheck(model->param_elements[i] * sizeof(floatX));
            for (size_t j = 0; j < model->param_elements[i]; j++) {
                conversion_scratchpad[j] = (floatX)params_cpu_iterator[j];
            }
            cudaCheck(cudaMemcpy(params_gpu_iterator, conversion_scratchpad,
                                 model->param_elements[i] * sizeof(floatX), cudaMemcpyHostToDevice));
            free(conversion_scratchpad);
        }

        params_cpu_iterator += model->param_elements[i];
        params_gpu_iterator += model->param_elements[i] * model->param_sizeof[i];
    }
    free(params_memory_cpu);
    fcloseCheck(model_file);

    // other inits
    model->acts_memory = NULL;
    model->grads_memory = NULL;
    model->m_memory = NULL;
    model->v_memory = NULL;
    model->grads_acts_memory = NULL;
    model->inputs = NULL;
    model->targets = NULL;
    model->cpu_losses = NULL;
    model->batch_size = 0;
    model->seq_len = 0;
    model->mean_loss = -1.0f; // -1.0f will designate no loss
    model->rng_state = 13371337;
}

void gpt2_forward(GPT2 *model, int* inputs, int* targets, int B, int T) {    
    // targets are optional and could be NULL

    // ensure the model was initialized or error out
    if (model->params_memory == NULL) {
        printf("Error: model was not initialized properly.\n");
        exit(EXIT_FAILURE);
    }

    // convenience parameters
    int V = model->config.vocab_size;
    int L = model->config.num_layers;
    int NH = model->config.num_heads;
    int C = model->config.channels;

    // validate inputs, all indices must be in the range [0, V)
    for(int i = 0; i < B * T; i++) {
        assert(0 <= inputs[i] && inputs[i] < V);
        if (targets != NULL) {
            assert(0 <= targets[i] && targets[i] < V);
        }
    }

    // allocate space for all the activations if needed (done here, lazily)
    if(model->acts_memory == NULL) {
        // record the current B,T as well
        model->batch_size = B;
        model->seq_len = T;

        // and now allocate the space
        fill_in_activation_sizes(model->act_sizes, B, T, model->config);
        size_t num_activations = 0;
        for (size_t i = 0; i < NUM_ACTIVATION_TENSORS; i++) {
            num_activations += model->act_sizes[i] * sizeof(floatX);
        }
        model->num_activations = num_activations;
        model->acts_memory = malloc_and_point_activations(&model->acts, model->act_sizes);
        printf("allocated %d MiB for activations\n", (int)round(num_activations * sizeof(floatX) / (1024 * 1024)));
        // also create memory for caching inputs and targets
        cudaCheck(cudaMalloc((void**)&model->inputs, B * T * sizeof(int)));
        cudaCheck(cudaMalloc((void**)&model->targets, B * T * sizeof(int)));
        cudaCheck(cudaMallocHost((void**)&model->cpu_losses, B * T * sizeof(floatX)));
    } else {
        // validate B,T is consistent with how we've allocated the memory before
        // in principle we could get more clever here in the future, for now this is safest
        if (B != model->batch_size || T != model->seq_len) {
            printf("Model: B=%d T=%d, Desired: B=%d T=%d\n", model->batch_size, model->seq_len, B, T);
            exit(EXIT_FAILURE);
        }
    }

    // copy inputs/targets to the model
    cudaCheck(cudaMemcpy(model->inputs, inputs, B * T * sizeof(int), cudaMemcpyHostToDevice));
    if (targets != NULL) {
        cudaCheck(cudaMemcpy(model->targets, targets, B * T * sizeof(int), cudaMemcpyHostToDevice));
    }

    // forward pass
    ParameterTensors params = model->params; // for brevity
    ActivationTensors acts = model->acts;
    floatX* residual;
    encoder_forward(acts.encoded, model->inputs, params.wte, params.wpe, B, T, C); // encoding goes into residual[0]

    for (int l = 0; l < L; l++) {

        residual = l == 0 ? acts.encoded : acts.residual3 + (l-1) * B * T * C;

        // get the pointers of the weights for this layer
        floatN* l_ln1w = params.ln1w + l * C;
        floatN* l_ln1b = params.ln1b + l * C;
        floatX* l_qkvw = params.qkvw + l * 3*C * C;
        floatX* l_qkvb = params.qkvb + l * 3*C;
        floatX* l_attprojw = params.attprojw + l * C * C;
        floatX* l_attprojb = params.attprojb + l * C;
        floatN* l_ln2w = params.ln2w + l * C;
        floatN* l_ln2b = params.ln2b + l * C;
        floatX* l_fcw = params.fcw + l * 4*C * C;
        floatX* l_fcb = params.fcb + l * 4*C;
        floatX* l_fcprojw = params.fcprojw + l * C * 4*C;
        floatX* l_fcprojb = params.fcprojb + l * C;

        // get the pointers of the activations for this layer
        floatX* l_ln1 = acts.ln1 + l * B * T * C;
        floatX* l_ln1_mean = acts.ln1_mean + l * B * T;
        floatX* l_ln1_rstd = acts.ln1_rstd + l * B * T;
        floatX* l_qkvr = acts.qkvr + l * B * T * 3*C;
        floatX* l_atty = acts.atty + l * B * T * C;
        floatX* l_att = acts.att + l * B * NH * T * T;
        floatX* l_attproj = acts.attproj + l * B * T * C;
        floatX* l_residual2 = acts.residual2 + l * B * T * C;
        floatX* l_ln2 = acts.ln2 + l * B * T * C;
        floatX* l_ln2_mean = acts.ln2_mean + l * B * T;
        floatX* l_ln2_rstd = acts.ln2_rstd + l * B * T;
        floatX* l_fch = acts.fch + l * B * T * 4*C;
        floatX* l_fch_gelu = acts.fch_gelu + l * B * T * 4*C;
        floatX* l_fcproj = acts.fcproj + l * B * T * C;
        floatX* l_residual3 = acts.residual3 + l * B * T * C;
        // these are only needed as scratchpads for the forward pass, but
        // need not be stored for backward
        floatX* scratch = (floatX*)acts.output;

        // now do the forward pass
        layernorm_forward(l_ln1, l_ln1_mean, l_ln1_rstd, residual, l_ln1w, l_ln1b, B, T, C);
        matmul_forward_cublaslt(scratch, l_ln1, l_qkvw, l_qkvb, B, T, C, 3*C);
        attention_forward(l_atty, l_qkvr, l_att, scratch, B, T, C, NH);
        matmul_forward_cublaslt(l_attproj, l_atty, l_attprojw, l_attprojb, B, T, C, C);
        residual_forward(l_residual2, residual, l_attproj, B*T*C);
        layernorm_forward(l_ln2, l_ln2_mean, l_ln2_rstd, l_residual2, l_ln2w, l_ln2b, B, T, C);
        matmul_forward_cublaslt(l_fch, l_ln2, l_fcw, l_fcb, B, T, C, 4*C);
        gelu_forward(l_fch_gelu, l_fch, B*T*4*C);
        matmul_forward_cublaslt(l_fcproj, l_fch_gelu, l_fcprojw, l_fcprojb, B, T, 4*C, C);
        residual_forward(l_residual3, l_residual2, l_fcproj, B*T*C);
    }

    residual = acts.residual3 + (L-1) * B * T * C; // last residual is in residual3
    layernorm_forward(acts.lnf, acts.lnf_mean, acts.lnf_rstd, residual, params.lnfw, params.lnfb, B, T, C);
    matmul_forward_cublas(acts.output, acts.lnf, params.wte, NULL, B, T, C, V);

    // also forward the cross-entropy loss function if we have the targets
    if (targets != NULL) {
        // fused classifier: does the forward pass and first part of the backward pass
        // we're passing dlosses = NULL, which will default them to 1.0f/(B*T), i.e. uniform loss
        fused_classifier3(acts.output, acts.losses, (floatX*)NULL, model->targets, B, T, V, V);
        // for convenience also evaluate the mean loss (TODO re-think this compute+sync point)
        // move the (B,T) losses to CPU
        cudaCheck(cudaMemcpy(model->cpu_losses, acts.losses, B * T * sizeof(floatX), cudaMemcpyDeviceToHost));
        float mean_loss = 0.0f;
        for (int i=0; i<B*T; i++) { mean_loss += (float)(model->cpu_losses[i]); }
        mean_loss /= B*T;
        model->mean_loss = mean_loss;

    } else {
        // if we don't have targets, we don't have loss
        model->mean_loss = -1.0f;
    }
}

void gpt2_zero_grad(GPT2 *model) {
    if (model->grads_acts_memory != NULL) { cudaCheck(cudaMemset(model->grads_acts_memory, 0, model->num_grad_acts * sizeof(floatX))); }
    if (model->grads_memory != NULL) { cudaCheck(cudaMemset(model->grads_memory, 0, model->num_parameters * sizeof(floatX))); }
}

void gpt2_backward(GPT2 *model) {
    // double check we forwarded previously, with targets
    if (model->mean_loss == -1.0f) {
        printf("Error: must forward with targets before backward\n");
        exit(EXIT_FAILURE);
    }

    // lazily allocate the memory for gradients of the weights and activations, if needed
    if (model->grads_memory == NULL) {
        // allocate buffers for weight gradients
        model->grads_memory = malloc_and_point_parameters(&model->grads, model->param_elements, model->param_sizeof, 1);
        printf("allocated %d MiB for parameter gradients\n", (int)round(model->num_parameters * sizeof(floatX) / (1024 * 1024)));
        // we're going to be clever for the activations backward pass. we don't need to exactly
        // mirror the forward pass acrtivations and we will save memory.
        size_t bw_act_sizes[NUM_ACTIVATION_TENSORS];
        GPT2Config cfg = model->config;
        cfg.num_layers = 1; // copy the configuration but override number of layers to 1
        fill_in_grad_act_sizes(bw_act_sizes, model->batch_size, model->seq_len, cfg);
        // count up and allocate the space
        model->grads_acts_memory = malloc_and_point_backward(&model->grads_acts, bw_act_sizes);
        model->num_grad_acts = 0;
        for (size_t i = 0; i < NUM_BACKWARD_TENSORS; i++) {
            model->num_grad_acts += bw_act_sizes[i];
        }
        printf("allocated %d MiB for activation gradients\n", (int)round(model->num_grad_acts * sizeof(floatX) / (1024 * 1024)));
        // init gradients of parameters and activations to zero
        gpt2_zero_grad(model);
    }

    // convenience shortcuts
    int B = model->batch_size;
    int T = model->seq_len;
    int V = model->config.vocab_size;
    int L = model->config.num_layers;
    int NH = model->config.num_heads;
    int C = model->config.channels;

    // backward pass: go in the reverse order of the forward pass, and call backward() functions
    ParameterTensors params = model->params; // for brevity
    ParameterTensors grads = model->grads;
    ActivationTensors acts = model->acts;
    GradActTensors grads_acts = model->grads_acts;

    // we kick off the chain rule by filling in dlosses with 1.0f/(B*T)
    // this was done in the fused classifier kernel as last step of forward pass
    // technically that is a small, inline backward() pass of calculating
    // total, final loss as the mean over all losses over all (B,T) positions in the batch
    // next: backward the classifier matmul
    matmul_backward(grads_acts.bt4c, grads.wte, NULL, acts.output, acts.lnf, params.wte, B, T, C, V);
    // backward the final layernorm
    floatX* residual = acts.residual3 + (L-1) * B * T * C; // last residual is in residual3
    floatX* dresidual = (floatX*)grads_acts.residual3; // the main buffer holding the gradient in the backward pass
    layernorm_backward(dresidual, grads.lnfw, grads.lnfb, grads_acts.bt4c, residual, params.lnfw, acts.lnf_mean, acts.lnf_rstd, B, T, C);

    // now backward all the layers
    for (int l = L-1; l >= 0; l--) {
        residual = l == 0 ? acts.encoded : acts.residual3 + (l-1) * B * T * C;

        // get the pointers of the weights for this layer
        floatN* l_ln1w = params.ln1w + l * C;
        floatX* l_qkvw = params.qkvw + l * 3*C * C;
        floatX* l_attprojw = params.attprojw + l * C * C;
        floatN* l_ln2w = params.ln2w + l * C;
        floatX* l_fcw = params.fcw + l * 4*C * C;
        floatX* l_fcprojw = params.fcprojw + l * C * 4*C;
        // get the pointers of the gradients of the weights for this layer
        floatN* dl_ln1w = grads.ln1w + l * C;
        floatN* dl_ln1b = grads.ln1b + l * C;
        floatX* dl_qkvw = grads.qkvw + l * 3*C * C;
        floatX* dl_qkvb = grads.qkvb + l * 3*C;
        floatX* dl_attprojw = grads.attprojw + l * C * C;
        floatX* dl_attprojb = grads.attprojb + l * C;
        floatN* dl_ln2w = grads.ln2w + l * C;
        floatN* dl_ln2b = grads.ln2b + l * C;
        floatX* dl_fcw = grads.fcw + l * 4*C * C;
        floatX* dl_fcb = grads.fcb + l * 4*C;
        floatX* dl_fcprojw = grads.fcprojw + l * C * 4*C;
        floatX* dl_fcprojb = grads.fcprojb + l * C;
        // get the pointers of the activations for this layer
        floatX* l_ln1 = acts.ln1 + l * B * T * C;
        floatX* l_ln1_mean = acts.ln1_mean + l * B * T;
        floatX* l_ln1_rstd = acts.ln1_rstd + l * B * T;
        floatX* l_qkvr = acts.qkvr + l * B * T * 3*C;
        floatX* l_atty = acts.atty + l * B * T * C;
        floatX* l_att = acts.att + l * B * NH * T * T;
        floatX* l_residual2 = acts.residual2 + l * B * T * C;
        floatX* l_ln2 = acts.ln2 + l * B * T * C;
        floatX* l_ln2_mean = acts.ln2_mean + l * B * T;
        floatX* l_ln2_rstd = acts.ln2_rstd + l * B * T;
        floatX* l_fch = acts.fch + l * B * T * 4*C;
        floatX* l_fch_gelu = acts.fch_gelu + l * B * T * 4*C;
        // get the pointers of the gradients of the activations for this layer
        // notice that there is no l *, because we just have a single copy, and keep
        // re-using this memory in every Transformer block as we calculate backward pass

        // we need a B x T x C buffer; thankfully, the forward activation for lnf isn't needed anymore,
        // so we can co-opt it here.
        floatX* dl_btc = (floatX*)acts.lnf;
        floatX* dl_bt4c = (floatX*)grads_acts.bt4c;
        floatX* dl_preatt = (floatX*)grads_acts.preatt;

        // re-use scratch buffer of the forward pass
        floatX* scratch = (floatX*)acts.output;

        // backprop this layer
        matmul_backward(dl_bt4c, dl_fcprojw, dl_fcprojb, dresidual, l_fch_gelu, l_fcprojw, B, T, 4*C, C);
        gelu_backward(dl_bt4c, l_fch, dl_bt4c, B*T*4*C);
        matmul_backward(dl_btc, dl_fcw, dl_fcb, dl_bt4c, l_ln2, l_fcw, B, T, C, 4 * C);
        // layernorm backward does += to the dresidual, so it correctly accumulates grad from the MLP block above
        layernorm_backward(dresidual, dl_ln2w, dl_ln2b, dl_btc, l_residual2, l_ln2w, l_ln2_mean, l_ln2_rstd, B, T, C);
        matmul_backward(dl_btc, dl_attprojw, dl_attprojb, dresidual, l_atty, l_attprojw, B, T, C, C);
        // we more B x T x (4)C buffers. l_atty and l_fch aren't needed anymore at this point, so reuse their memory
        floatX* buffer_a = l_atty;
        floatX* buffer_b = l_fch;        // this is B x T x 4C, so even larger than what we need

        attention_backward(dl_bt4c, buffer_b, dl_preatt, scratch, buffer_a, dl_btc, l_qkvr, l_att, B, T, C, NH);
        matmul_backward(dl_btc, dl_qkvw, dl_qkvb, dl_bt4c, l_ln1, l_qkvw, B, T, C, 3 * C);
        // layernorm backward does += to dresidual, so it correctly accumulates gradient for the Attention block above
        layernorm_backward(dresidual, dl_ln1w, dl_ln1b, dl_btc, residual, l_ln1w, l_ln1_mean, l_ln1_rstd, B, T, C);
    }
    encoder_backward(grads.wte, grads.wpe, dresidual, model->inputs, B, T, C);
}

void gpt2_update(GPT2 *model, float learning_rate, float beta1, float beta2, float eps, float weight_decay, int t) {
    // reference: https://pytorch.org/docs/stable/generated/torch.optim.AdamW.html

    // lazily allocate the memory for m_memory and v_memory
    if (model->m_memory == NULL) {
        cudaCheck(cudaMalloc((void**)&model->m_memory, model->num_parameters * sizeof(float)));
        cudaCheck(cudaMalloc((void**)&model->v_memory, model->num_parameters * sizeof(float)));
        cudaCheck(cudaMemset(model->m_memory, 0, model->num_parameters * sizeof(float)));
        cudaCheck(cudaMemset(model->v_memory, 0, model->num_parameters * sizeof(float)));
        printf("allocated %d MiB for AdamW optimizer state m\n", (int)round(model->num_parameters * sizeof(float) / (1024 * 1024)));
        printf("allocated %d MiB for AdamW optimizer state v\n", (int)round(model->num_parameters * sizeof(float) / (1024 * 1024)));
    }

    int block_size = 512;
    float beta1_correction = 1.0f - powf(beta1, t);
    float beta2_correction = 1.0f - powf(beta2, t);

    // Do adam per set of parameters
    // We need to know the parameter types (float or floatX) to process consecutive chunks
    // TODO - optimise this to require fewer kernel launches and/or independent via CUDA streams
    char* params_mem = (char*)model->params_memory;
    char* grads_mem = (char*)model->grads_memory;
    size_t num_elements = model->param_elements[0];
    size_t last_sizeof = model->param_sizeof[0];
    size_t current_element = 0;

    for (size_t i = 1; i <= NUM_PARAMETER_TENSORS; i++) {
        if (i == NUM_PARAMETER_TENSORS || model->param_sizeof[i] != last_sizeof) {
            unsigned int seed = random_u32(&model->rng_state); // seed for stochastic rounding
            int num_blocks = CEIL_DIV(num_elements, block_size);

            if (last_sizeof == sizeof(floatX)) {
                adamw_kernel3<<<num_blocks, block_size>>>((floatX*)params_mem, (floatX*)grads_mem,
                            &model->m_memory[current_element], &model->v_memory[current_element], num_elements,
                            learning_rate, beta1, beta2, beta1_correction, beta2_correction, eps, weight_decay, seed);
            } else {
                adamw_kernel3<<<num_blocks, block_size>>>((float*)params_mem, (float*)grads_mem,
                            &model->m_memory[current_element], &model->v_memory[current_element], num_elements,
                            learning_rate, beta1, beta2, beta1_correction, beta2_correction, eps, weight_decay, seed);
            }
            params_mem += num_elements * last_sizeof;
            grads_mem += num_elements * last_sizeof;
            current_element += num_elements;
            num_elements = 0;
        }
        if (i != NUM_PARAMETER_TENSORS) {
            num_elements += model->param_elements[i];
            last_sizeof = model->param_sizeof[i];
        }
    }
    cudaCheck(cudaGetLastError());
}

void gpt2_free(GPT2 *model) {
    cudaCheck(cudaFree(model->params_memory));
    cudaCheck(cudaFree(model->grads_memory));
    cudaCheck(cudaFree(model->m_memory));
    cudaCheck(cudaFree(model->v_memory));
    cudaCheck(cudaFree(model->acts_memory));
    cudaCheck(cudaFree(model->grads_acts_memory));
    cudaCheck(cudaFree(model->inputs));
    cudaCheck(cudaFree(model->targets));
    cudaFreeHost(model->cpu_losses);
}

#ifndef TESTING
// if we are TESTING (see test_gpt2.cu), we'll skip the int main below

// ----------------------------------------------------------------------------
// data loader lite: returns random batches of data from a file of integers

typedef struct {
    // hyperparameters
    int B;
    int T;
    // input handling and its state
    FILE* tokens_file;
    long file_size;
    long current_position;
    // output memory
    int* batch;
    int* inputs;
    int* targets;
    // convenience variables
    int num_batches;
} DataLoader;

void dataloader_init(DataLoader *loader, const char* filename, int B, int T) {
    loader->B = B;
    loader->T = T;

    // open the input file for reading
    loader->tokens_file = fopenCheck(filename, "rb");

    // determine the file size
    fseek(loader->tokens_file, 0, SEEK_END);
    loader->file_size = ftell(loader->tokens_file);
    fseek(loader->tokens_file, 0, SEEK_SET);
    if (loader->file_size < (B * T + 1) * sizeof(int)) {
        printf("Error: file size is too small for the batch size and sequence length\n");
        exit(EXIT_FAILURE);
    }
    loader->current_position = 0; // start at the beginning

    // allocate space for B*T + 1 integers to store the inputs and targets
    // Using CUDA CPU pinned memory for faster PCI Express transfers to GPU
    // See: https://developer.nvidia.com/blog/how-optimize-data-transfers-cuda-cc/
    cudaMallocHost((void**)&loader->batch, (B * T + 1) * sizeof(int));
    loader->inputs = loader->batch;
    loader->targets = loader->batch + 1; // targets are shifted by one
    loader->num_batches = loader->file_size / (B * T * sizeof(int));
}

void dataloader_reset(DataLoader *loader) {
    loader->current_position = 0;
}

void dataloader_next_batch(DataLoader *loader) {
    int B = loader->B;
    int T = loader->T;
    // if we are at the end of the file, loop back to the beginning
    if (loader->current_position + (B*T+1) * sizeof(int) > loader->file_size) {
        loader->current_position = 0;
    }
    // read the B*T+1 integers from the file into batch
    fseek(loader->tokens_file, loader->current_position, SEEK_SET);
    freadCheck(loader->batch, sizeof(int), B*T+1, loader->tokens_file);
    // advance the current position by B*T integers
    loader->current_position += B*T * sizeof(int);
}

void dataloader_free(DataLoader *loader) {
    fcloseCheck(loader->tokens_file);
    cudaFreeHost(loader->batch);
}

// ----------------------------------------------------------------------------
// sampler: takes probabilities and samples integers from them

#define GPT2_EOT 50256

int sample_softmax(const float* logits, int n, float coin) {
    // sample index from logits (converted to probabilities using softmax)
    // coin is a random number in [0, 1), usually from random_f32()
    double norm = 0;
    for (int i = 0; i < n; i++) {
        norm += expf(logits[i]);
    }
    // instead of dividing all exp(logits), we can just multiply coin.
    coin *= norm;
    float cdf = 0.0f;
    for (int i = 0; i < n; i++) {
        cdf += expf(logits[i]);
        if (coin < cdf) {
            return i;
        }
    }
    return n - 1; // in case of rounding errors
}

// ----------------------------------------------------------------------------
// Tokenizer (only supports decoding: tokens (integers) -> strings)

typedef struct {
    uint32_t vocab_size;
    char **token_table;
    int init_ok;
} Tokenizer;

void safe_printf(const char *piece) {
    // the tokens are raw bytes, and we we only want to print the printable ones
    // many bytes can be various control codes, backspace, etc.
    if (piece == NULL) { return; }
    if (piece[0] == '\0') { return; }
    // handle individual byte tokens
    // every token is asserted to be at least one byte so doing piece[1] is ok
    if (piece[1] == '\0') {
        unsigned char byte_val = piece[0];
        if (!(isprint(byte_val) || isspace(byte_val))) {
            return; // weird byte, don't print it
        }
    }
    printf("%s", piece);
}

void tokenizer_init(Tokenizer *tokenizer, const char *filename) {
    FILE *file = fopen(filename, "rb");
    if (file == NULL) {
        // try to be more helpful as we just added this feature, erase later
        printf("---\n");
        printf("WARNING: Failed to open the tokenizer file %s\n", filename);
        printf("The Tokenizer is a new feature added April 14 2024.\n");
        printf("Re-run `python train_gpt2.py` to write it\n");
        printf("---\n");
        tokenizer->init_ok = 0;
        return;
    }
    // read in the header
    uint32_t header[256];
    freadCheck(header, sizeof(uint32_t), 256, file);
    assert(header[0] == 20240328);
    assert(header[1] == 1);
    tokenizer->vocab_size = header[2];
    // read in all the tokens
    unsigned char length;
    tokenizer->token_table = (char **)mallocCheck(tokenizer->vocab_size * sizeof(char *));
    for (uint32_t i = 0; i < tokenizer->vocab_size; i++) {
        freadCheck(&length, sizeof(unsigned char), 1, file);
        assert(length > 0); // every token should be at least one character
        char *token_bytes = (char *)mallocCheck(length + 1);
        freadCheck(token_bytes, sizeof(char), length, file);
        token_bytes[length] = '\0';  // Add null terminator for printing
        tokenizer->token_table[i] = token_bytes;
    }
    // cleanups
    fcloseCheck(file);
    tokenizer->init_ok = 1;
}

const char *tokenizer_decode(Tokenizer *tokenizer, uint32_t token_id) {
    if (tokenizer->init_ok == 0) {
        return NULL;
    }
    if (token_id < tokenizer->vocab_size) {
        return tokenizer->token_table[token_id];
    } else {
        printf("invalid token id %d!\n", token_id);
        return NULL;
    }
}

void tokenizer_free(Tokenizer *tokenizer) {
    if (tokenizer->init_ok) {
        for (uint32_t i = 0; i < tokenizer->vocab_size; i++) {
            free(tokenizer->token_table[i]);
        }
        free(tokenizer->token_table);
    }
}

// ----------------------------------------------------------------------------
// Logger lite, will probably grow/change some over time

typedef struct {
    FILE *logfile;
    int flush_every; // every how many steps to flush the log
} Logger;

void logger_init(Logger *logger, const char *filename) {
    logger->flush_every = 20;
    logger->logfile = NULL;
    if (filename != NULL) { logger->logfile = fopenCheck(filename, "w"); }
}

void logger_log_val(Logger *logger, int step, float val_loss) {
    if (logger->logfile != NULL) {
        fprintf(logger->logfile, "s:%d tel:%.4f\n", step, val_loss);
    }
}

void logger_log_train(Logger *logger, int step, float train_loss) {
    if (logger->logfile != NULL) {
        fprintf(logger->logfile, "s:%d trl:%.4f\n", step, train_loss);
        if (step % 10 == 0) { fflush(logger->logfile); }
    }
}

void logger_free(Logger *logger) {
    if (logger->logfile != NULL) { fclose(logger->logfile); }
}

// ----------------------------------------------------------------------------
// CLI, poor man's argparse

void error_usage() {
    // default run = debugging run with TinyShakespeare
    // bigger run = train on TinyStories! e.g. val/sample less often, but sample more tokens, write to logfile
    fprintf(stderr, "Usage:   ./train_gpt2cu [options]\n");
    fprintf(stderr, "Example: ./train_gpt2cu -i data/TinyStories -v 100 -s 100 -g 144 -o stories.log\n");
    fprintf(stderr, "Options:\n");
    fprintf(stderr, "  -i <string> input dataset prefix (default = data/tiny_shakespeare)\n");
    fprintf(stderr, "  -o <string> output log file (default = NULL)\n");
    fprintf(stderr, "  -b <int>    batch size B (default = 4)\n");
    fprintf(stderr, "  -t <int>    sequence length T (default = 1024)\n");
    fprintf(stderr, "  -l <float>  learning rate (default = 3e-4f)\n");
    fprintf(stderr, "  -v <int>    val_loss_every, how often we evaluate val loss (default = 20)\n");
    fprintf(stderr, "  -m <int>    val_max_batches, up to how many val batches to estimate val loss? (default = 20)\n");
    fprintf(stderr, "  -s <int>    sample_every, how often we inference the model (default = 20)\n");
    fprintf(stderr, "  -g <int>    genT, how many steps of inference we do (default = 64)\n");
    exit(EXIT_FAILURE);
}

// ----------------------------------------------------------------------------
// main training loop
int main(int argc, char *argv[]) {

    // read in the (optional) command line arguments
    const char* input_dataset_prefix = "data/tiny_shakespeare"; // or e.g. data/TinyStories
    const char* output_log_file = NULL;
    int B = 4; // batch size
    int T = 1024; // sequence length max
    float learning_rate = 3e-4f;
    int val_loss_every = 20; // every how many steps do we eval validation loss?
    int val_max_batches = 20; // how many batches max do we eval for validation loss?
    int sample_every = 20; // every how many steps to do inference?
    int genT = 64; // number of steps of inference we will do
    for (int i = 1; i < argc; i+=2) {
        if (i + 1 >= argc) { error_usage(); } // must have arg after flag
        if (argv[i][0] != '-') { error_usage(); } // must start with dash
        if (strlen(argv[i]) != 2) { error_usage(); } // must be -x (one dash, one letter)
        // read in the args
        if (argv[i][1] == 'i') { input_dataset_prefix = argv[i+1]; }
        else if (argv[i][1] == 'o') { output_log_file = argv[i+1]; }
        else if (argv[i][1] == 'b') { B = atoi(argv[i+1]); }
        else if (argv[i][1] == 't') { T = atoi(argv[i+1]); }
        else if (argv[i][1] == 'l') { learning_rate = atof(argv[i+1]); }
        else if (argv[i][1] == 'v') { val_loss_every = atoi(argv[i+1]); }
        else if (argv[i][1] == 'm') { val_max_batches = atoi(argv[i+1]); }
        else if (argv[i][1] == 's') { sample_every = atoi(argv[i+1]); }
        else if (argv[i][1] == 'g') { genT = atoi(argv[i+1]); }
        else { error_usage(); }
    }
    printf("+-----------------------+----------------------------------------------------+\n");
    printf("| Parameter             | Value                                              |\n");
    printf("+-----------------------+----------------------------------------------------+\n");
    printf("| input dataset prefix  | %-50s |\n", input_dataset_prefix);
    printf("| output log file       | %-50s |\n", output_log_file == NULL ? "NULL" : output_log_file);
    printf("| batch size B          | %-50d |\n", B);
    printf("| sequence length T     | %-50d |\n", T);
    printf("| learning rate         | %-50f |\n", learning_rate);
    printf("| val_loss_every        | %-50d |\n", val_loss_every);
    printf("| val_max_batches       | %-50d |\n", val_max_batches);
    printf("| sample_every          | %-50d |\n", sample_every);
    printf("| genT                  | %-50d |\n", genT);
    printf("+-----------------------+----------------------------------------------------+\n");

    // set up the device
    int deviceIdx = 0;
    cudaCheck(cudaSetDevice(deviceIdx));
    cudaDeviceProp deviceProp;
    cudaGetDeviceProperties(&deviceProp, deviceIdx);
    // setup cuBLAS and cuBLASLt
    cublasCheck(cublasCreate(&cublas_handle));
    cublasCheck(cublasLtCreate(&cublaslt_handle));
    // TF32 precision is equivalent to torch.set_float32_matmul_precision('high')
    int enable_tf32 = deviceProp.major >= 8 ? 1 : 0;
    cublas_compute_type = enable_tf32 ? CUBLAS_COMPUTE_32F_FAST_TF32 : CUBLAS_COMPUTE_32F;
    cublasMath_t cublas_math_mode = enable_tf32 ? CUBLAS_TF32_TENSOR_OP_MATH : CUBLAS_DEFAULT_MATH;
    cublasCheck(cublasSetMathMode(cublas_handle, cublas_math_mode));
    cudaCheck(cudaMalloc(&cublaslt_workspace, cublaslt_workspace_size));
    printf("| device                | %-50s |\n", deviceProp.name);
    printf("| TF32                  | %-50s |\n", enable_tf32 ? "enabled" : "disabled");
    printf("+-----------------------+----------------------------------------------------+\n");

    // build the GPT-2 model from a checkpoint
    GPT2 model;
    gpt2_build_from_checkpoint(&model, "gpt2_124M.bin");
    printf("| max_sequence_length T | %-50d |\n", model.config.max_seq_len);
    printf("| vocab_size V          | %-50d |\n", model.config.vocab_size);
    printf("| num_layers L          | %-50d |\n", model.config.num_layers);
    printf("| num_heads NH          | %-50d |\n", model.config.num_heads);
    printf("| channels C            | %-50d |\n", model.config.channels);
    printf("| num_parameters        | %-50zu |\n", model.num_parameters);
    printf("+-----------------------+----------------------------------------------------+\n");

    // build DataLoaders for both train and val
    char train_tokens_filename[128];
    char val_tokens_filename[128];
    assert(strlen(input_dataset_prefix) < 100); // being bit lazy here, make sure we don't overflow
    sprintf(train_tokens_filename, "%s_train.bin", input_dataset_prefix);
    sprintf(val_tokens_filename, "%s_val.bin", input_dataset_prefix);
    DataLoader train_loader;
    dataloader_init(&train_loader, train_tokens_filename, B, T);
    DataLoader val_loader;
    dataloader_init(&val_loader, val_tokens_filename, B, T);
    int train_num_batches = train_loader.num_batches; // let's do 1 epoch by default for now
    int val_num_batches = train_loader.num_batches < val_max_batches ? train_loader.num_batches : val_max_batches;
    printf("| train_num_batches     | %-50d |\n", train_num_batches);
    printf("| val_num_batches       | %-50d |\n", val_num_batches);
    printf("+-----------------------+----------------------------------------------------+\n");

    // print model parameter allocations from gpt2_build_from_checkpoint down here to not mess up our table above
    printf("allocated %d MiB for model parameters\n", (int)round(model.num_parameters_bytes / (1024 * 1024)));

    // set up the Logger
    Logger logger;
    logger_init(&logger, output_log_file);

    // build the Tokenizer
    Tokenizer tokenizer;
    tokenizer_init(&tokenizer, "gpt2_tokenizer.bin");

    // some memory for generating samples from the model
    unsigned long long rng_state = 1337;
    int* gen_tokens = (int*)mallocCheck(B * T * sizeof(int));
    floatX* cpu_logits_raw = (floatX*)mallocCheck(model.config.vocab_size * sizeof(floatX));
    float*  cpu_logits = (float*)mallocCheck(model.config.vocab_size * sizeof(float));

    // train
    struct timespec start, end;
    double total_sum_iteration_time_s = 0.0;
    for (int step = 0; step <= train_num_batches; step++) {
        int last_step = step == train_num_batches;

        // once in a while estimate the validation loss
        if (step % val_loss_every == 0 || last_step) {
            float val_loss = 0.0f;
            dataloader_reset(&val_loader);
            for (int i = 0; i < val_num_batches; i++) {
                dataloader_next_batch(&val_loader);
                gpt2_forward(&model, val_loader.inputs, val_loader.targets, B, T);
                val_loss += model.mean_loss;
            }
            val_loss /= val_num_batches;
            printf("val loss %f\n", val_loss);
            logger_log_val(&logger, step, val_loss);
        }

        // once in a while do model inference to print generated text
        if (step > 0 && step % sample_every == 0 || last_step) {
            // fill up gen_tokens with the GPT2_EOT, which kicks off the generation
            for(int i = 0; i < B * T; ++i) {
                gen_tokens[i] = GPT2_EOT;
            }
            // now sample from the model autoregressively
            printf("generating:\n---\n");
            for (int t = 1; t < genT; t++) {
                // note that inference is very wasteful here because for each token
                // we re-calculate the forward pass for all of (B,T) positions from scratch
                // but the inference here is just for sanity checking anyway
                // and we can maybe optimize a bit more later, with careful tests
                gpt2_forward(&model, gen_tokens, NULL, B, T);
                // furthermore, below we're only using b=0 (i.e. the first row) of all B rows
                // we're in principle running B "inference streams" in parallel here
                // only using position 0 because it's a bit faster (copy less probs from GPU -> CPU)
                // get the V-dimensional vector probs[0, t-1, :]
                floatX* logits = model.acts.output + (t - 1) * model.config.vocab_size;
                // move probs back to CPU and sample
                cudaCheck(cudaMemcpy(cpu_logits_raw, logits, model.config.vocab_size * sizeof(floatX), cudaMemcpyDeviceToHost));
                // convert to FP32 into cpu_logits (this does nothing useful if floatX == float)
                for (int i = 0; i < model.config.vocab_size; i++) {
                    cpu_logits[i] = (float)cpu_logits_raw[i];
                }

                float coin = random_f32(&rng_state);
                int next_token = sample_softmax(cpu_logits, model.config.vocab_size, coin);
                gen_tokens[t] = next_token;
                // print the generated token, either using the Tokenizer or a fallback
                if (tokenizer.init_ok) {
                    const char* token_str = tokenizer_decode(&tokenizer, next_token);
                    safe_printf(token_str);
                } else {
                    // fall back to printing the token id
                    printf("%d ", next_token);
                }
                fflush(stdout);
            }
            printf("\n---\n");
        }

        // bit confusing: we want to make sure to eval and sample on 0th iteration
        // but also after the very last iteration. so we loop for step <= train_num_batches
        // instead of just < train_num_batches (one extra due to <=), only to do
        // the validation/sampling one last time, and then we break right here as we're done.
        if (last_step) { break; }

        // do a training step
        clock_gettime(CLOCK_MONOTONIC, &start);
        dataloader_next_batch(&train_loader);
        gpt2_forward(&model, train_loader.inputs, train_loader.targets, B, T);
        gpt2_zero_grad(&model);
        gpt2_backward(&model);
        gpt2_update(&model, learning_rate, 0.9f, 0.999f, 1e-8f, 0.0f, step+1);
        cudaCheck(cudaDeviceSynchronize()); // finish all CUDA work to get correct precise timings
        clock_gettime(CLOCK_MONOTONIC, &end);
        double time_elapsed_s = (end.tv_sec - start.tv_sec) + (end.tv_nsec - start.tv_nsec) / 1e9;
        total_sum_iteration_time_s += time_elapsed_s;
        int tokens_per_second = (B * T) / time_elapsed_s;
        printf("step %4d/%d: train loss %f (%f ms, %d tok/s)\n", step + 1, train_num_batches, model.mean_loss, time_elapsed_s * 1000, tokens_per_second);
        logger_log_train(&logger, step, model.mean_loss);
    }
    // add a total average, for optimizations that are only mild improvements
    printf("total average iteration time: %f ms\n", total_sum_iteration_time_s / train_num_batches * 1000);

    // free
    dataloader_free(&train_loader);
    dataloader_free(&val_loader);
    tokenizer_free(&tokenizer);
    gpt2_free(&model);
    free(cpu_logits_raw);
    free(cpu_logits);
    free(gen_tokens);
    cudaCheck(cudaFree(cublaslt_workspace));
    cublasCheck(cublasDestroy(cublas_handle));
    cublasCheck(cublasLtDestroy(cublaslt_handle));
    logger_free(&logger);

    return 0;
}
#endif<|MERGE_RESOLUTION|>--- conflicted
+++ resolved
@@ -664,37 +664,6 @@
     }
 }
 
-<<<<<<< HEAD
-// cooperative groups solution, one warp per output channel
-template <typename Td>
-__global__ void matmul_backward_bias_kernel2(Td* dbias, const Td* dout, int B, int T, int OC) {
-    // dout is (B, T, OC), dbias is (OC)
-    // e.g. if block_size = 128, then we have 4 warps per block, each in charge of one output channel
-    namespace cg = cooperative_groups;
-    cg::thread_block block = cg::this_thread_block();
-    cg::thread_block_tile<32> warp = cg::tiled_partition<32>(block);
-    // meta_group_size is the number of warps in a block (e.g. 4), meta_group_rank is the warp index (0,1,2,3)
-    int idx = blockIdx.x * warp.meta_group_size() + warp.meta_group_rank();
-    if(idx >= OC) { return; }
-    int BT = B * T; // number of elements to reduce in total, per channel
-    // first, thread coarsening to sum reduce the problem size from B*T to 32
-    float sum = 0.0f;
-    for(int i = warp.thread_rank(); i < BT; i += warp.size()) {
-        sum += (float)dout[i * OC + idx];
-    }
-    // now do a warp-level reduce to get the sum across the 32 threads in this warp
-    sum = cg::reduce(warp, sum, cg::plus<float>{});
-    // write the result to output (global memory)
-    if(warp.thread_rank() == 0) {
-        dbias[idx] = (Td)((float)dbias[idx] + sum);
-    }
-}
-
-template <typename Tdinp, typename Tparams, typename Tdout, typename Trest>
-__global__ void layernorm_backward_kernel(Tdinp* dinp, Tparams* dweight, Tparams* dbias,
-                        const Tdout* dout, const Trest* inp, const Tparams* weight, const Trest* mean, const Trest* rstd,
-                        int B, int T, int C) {
-=======
 // this kernel performs a column-wise reduction over dout, in PyTorch equivalent to:
 // dbias = dout.sum((0,1))
 // the idea is to employ one block to reduce along several columns,
@@ -742,7 +711,6 @@
     extern __shared__ float shared[]; // size = 2 * C
 
     namespace cg = cooperative_groups;
->>>>>>> 896f83f4
     cg::thread_block block = cg::this_thread_block();
     cg::thread_block_tile<32> warp = cg::tiled_partition<32>(block);
     int idx = blockIdx.x * warp.meta_group_size() + warp.meta_group_rank();
@@ -752,13 +720,6 @@
     int b = idx / T;
     int t = idx % T;
 
-<<<<<<< HEAD
-    const Tdout* dout_bt = dout + b * T * C + t * C;
-    const Trest* inp_bt = inp + b * T * C + t * C;
-    Tdinp* dinp_bt = dinp + b * T * C + t * C;
-    float mean_bt = (float)mean[b * T + t];
-    float rstd_bt = (float)rstd[b * T + t];
-=======
     const float* dout_bt = dout + b * T * C + t * C;
     const float* inp_bt = inp + b * T * C + t * C;
     float* dinp_bt = dinp + b * T * C + t * C;
@@ -776,7 +737,6 @@
        dweight_shared[i] = 0.0f;
     }
     __syncthreads();
->>>>>>> 896f83f4
 
     // first: two reduce operations
     float dnorm_mean = 0.0f;
@@ -797,15 +757,9 @@
         float norm_bti = ((float)inp_bt[i] - mean_bt) * rstd_bt;
         float dnorm_i = (float)weight[i] * (float)dout_bt[i];
         // gradient contribution to bias
-<<<<<<< HEAD
-        atomicAddX(&dbias[i], (Tparams)dout_bt[i]);
-        // gradient contribution to weight
-        atomicAddX(&dweight[i], (Tparams)(norm_bti * (float)dout_bt[i]));
-=======
         atomicAdd(&dbias_shared[i], dout_bt[i]);
         // gradient contribution to weight
         atomicAdd(&dweight_shared[i], norm_bti * dout_bt[i]);
->>>>>>> 896f83f4
         // gradient contribution to input
         float dval = 0.0f;
         dval += dnorm_i; // term 1
